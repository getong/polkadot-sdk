--- conflicted
+++ resolved
@@ -59,11 +59,6 @@
 
 // Polkadot
 pub use polkadot_parachain_primitives::primitives::RelayChainBlockNumber;
-<<<<<<< HEAD
-pub use xcm::latest::prelude::{
-	Ancestor, Assets, Junctions, Location, Parachain as ParachainJunction, Parent, WeightLimit,
-	XcmHash,
-=======
 use sp_core::crypto::AccountId32;
 pub use xcm::{
 	prelude::{AccountId32 as AccountId32Junction, Here},
@@ -71,7 +66,6 @@
 		Ancestor, MultiAssets, MultiLocation, Parachain as ParachainJunction, Parent, WeightLimit,
 		XcmHash, X1,
 	},
->>>>>>> c8112e2c
 };
 pub use xcm_executor::traits::ConvertLocation;
 

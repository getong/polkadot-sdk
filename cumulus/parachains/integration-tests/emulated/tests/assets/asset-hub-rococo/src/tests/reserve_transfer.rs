--- conflicted
+++ resolved
@@ -427,19 +427,11 @@
 	// Init values for System Parachain
 	let destination = AssetHubRococo::sibling_location_of(PenpalA::para_id());
 	let beneficiary_id = PenpalAReceiver::get();
-<<<<<<< HEAD
-	let amount_to_send = ASSET_MIN_BALANCE * 1000;
-	let assets =
-		([PalletInstance(ASSETS_PALLET_ID), GeneralIndex(ASSET_ID.into())], amount_to_send)
-			.into();
-
-	let system_para_test_args = TestContext {
-=======
 	let fee_amount_to_send = ASSET_HUB_ROCOCO_ED * 1000;
 	let asset_amount_to_send = ASSET_MIN_BALANCE * 1000;
-	let assets: MultiAssets = vec![
+	let assets: Assets = vec![
 		(Parent, fee_amount_to_send).into(),
-		(X2(PalletInstance(ASSETS_PALLET_ID), GeneralIndex(ASSET_ID.into())), asset_amount_to_send)
+		([PalletInstance(ASSETS_PALLET_ID), GeneralIndex(ASSET_ID.into())], asset_amount_to_send)
 			.into(),
 	]
 	.into();
@@ -450,7 +442,6 @@
 		.unwrap() as u32;
 
 	let para_test_args = TestContext {
->>>>>>> 689b9d91
 		sender: AssetHubRococoSender::get(),
 		receiver: PenpalAReceiver::get(),
 		args: para_test_args(
@@ -473,15 +464,6 @@
 	let sender_balance_before = test.sender.balance;
 	let receiver_balance_before = test.receiver.balance;
 
-<<<<<<< HEAD
-	// Init values for System Parachain
-	let destination = AssetHubRococo::sibling_location_of(PenpalA::para_id());
-	let beneficiary_id = PenpalAReceiver::get();
-	let amount_to_send = ASSET_MIN_BALANCE * 1000;
-	let assets =
-		([PalletInstance(ASSETS_PALLET_ID), GeneralIndex(ASSET_ID.into())], amount_to_send)
-			.into();
-=======
 	let sender_assets_before = AssetHubRococo::execute_with(|| {
 		type Assets = <AssetHubRococo as AssetHubRococoPallet>::Assets;
 		<Assets as Inspect<_>>::balance(ASSET_ID, &AssetHubRococoSender::get())
@@ -490,7 +472,6 @@
 		type Assets = <PenpalA as PenpalAPallet>::Assets;
 		<Assets as Inspect<_>>::balance(ASSET_ID, &PenpalAReceiver::get())
 	});
->>>>>>> 689b9d91
 
 	test.set_assertion::<AssetHubRococo>(system_para_to_para_assets_sender_assertions);
 	test.set_assertion::<PenpalA>(system_para_to_para_assets_receiver_assertions);

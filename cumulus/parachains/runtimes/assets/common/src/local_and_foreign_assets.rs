// Copyright (C) Parity Technologies (UK) Ltd.
// SPDX-License-Identifier: Apache-2.0

// Licensed under the Apache License, Version 2.0 (the "License");
// you may not use this file except in compliance with the License.
// You may obtain a copy of the License at
//
// 	http://www.apache.org/licenses/LICENSE-2.0
//
// Unless required by applicable law or agreed to in writing, software
// distributed under the License is distributed on an "AS IS" BASIS,
// WITHOUT WARRANTIES OR CONDITIONS OF ANY KIND, either express or implied.
// See the License for the specific language governing permissions and
// limitations under the License.

<<<<<<< HEAD
use frame_support::traits::{
	fungibles::{Balanced, Create, HandleImbalanceDrop, Inspect, Mutate, Unbalanced},
	tokens::{
		AssetId as AssetIdTrait, DepositConsequence, Fortitude, Precision, Preservation,
		Provenance, WithdrawConsequence,
	},
	AccountTouch, Contains, ContainsPair, Get, PalletInfoAccess,
};
use pallet_asset_conversion::{MultiAssetIdConversionResult, MultiAssetIdConverter};
use parachains_common::AccountId;
use sp_runtime::{traits::MaybeEquivalence, DispatchError, DispatchResult};
use sp_std::{boxed::Box, marker::PhantomData};
use xcm::latest::Location;

pub struct LocationConverter<NativeAssetLocation: Get<L>, LocationMatcher, L = Location> {
	_phantom: PhantomData<(NativeAssetLocation, LocationMatcher, L)>,
}

impl<
		NativeAssetLocation,
		LocationMatcher,
		L: TryFrom<Location> + TryInto<Location> + Clone + PartialEq,
	> MultiAssetIdConverter<Box<L>, L> for LocationConverter<NativeAssetLocation, LocationMatcher, L>
where
	NativeAssetLocation: Get<L>,
	LocationMatcher: Contains<L>,
{
	fn get_native() -> Box<L> {
		Box::new(NativeAssetLocation::get())
	}

	fn is_native(asset_id: &Box<L>) -> bool {
		*asset_id == Self::get_native()
	}

	fn try_convert(asset_id: &Box<L>) -> MultiAssetIdConversionResult<Box<L>, L> {
		if Self::is_native(&asset_id) {
			return MultiAssetIdConversionResult::Native
		}

		if LocationMatcher::contains(&asset_id) {
			MultiAssetIdConversionResult::Converted(*asset_id.clone())
		} else {
			MultiAssetIdConversionResult::Unsupported(asset_id.clone())
		}
	}
}

pub trait MatchesLocalAndForeignAssetsLocation<L = Location> {
	fn is_local(location: &L) -> bool;
	fn is_foreign(location: &L) -> bool;
}

pub struct LocalAndForeignAssets<Assets, LocalAssetIdConverter, ForeignAssets, L = Location> {
	_phantom: PhantomData<(Assets, LocalAssetIdConverter, ForeignAssets, L)>,
}

impl<Assets, LocalAssetIdConverter, ForeignAssets, L> Unbalanced<AccountId>
	for LocalAndForeignAssets<Assets, LocalAssetIdConverter, ForeignAssets, L>
where
	Assets: Inspect<AccountId, Balance = u128, AssetId = u32>
		+ Unbalanced<AccountId>
		+ Balanced<AccountId>
		+ PalletInfoAccess,
	LocalAssetIdConverter: MaybeEquivalence<L, u32>,
	ForeignAssets: Inspect<AccountId, Balance = u128, AssetId = L>
		+ Unbalanced<AccountId>
		+ Balanced<AccountId>,
	L: TryInto<Location> + AssetIdTrait,
{
	fn handle_dust(dust: frame_support::traits::fungibles::Dust<AccountId, Self>) {
		let credit = dust.into_credit();

		if let Some(asset) = LocalAssetIdConverter::convert(&credit.asset()) {
			Assets::handle_raw_dust(asset, credit.peek());
		} else {
			ForeignAssets::handle_raw_dust(credit.asset(), credit.peek());
		}

		// As we have already handled the dust, we must stop credit's drop from happening:
		sp_std::mem::forget(credit);
	}

	fn write_balance(
		asset: <Self as Inspect<AccountId>>::AssetId,
		who: &AccountId,
		amount: <Self as Inspect<AccountId>>::Balance,
	) -> Result<Option<<Self as Inspect<AccountId>>::Balance>, DispatchError> {
		if let Some(asset) = LocalAssetIdConverter::convert(&asset) {
			Assets::write_balance(asset, who, amount)
		} else {
			ForeignAssets::write_balance(asset, who, amount)
		}
	}

	/// Set the total issuance of `asset` to `amount`.
	fn set_total_issuance(asset: Self::AssetId, amount: Self::Balance) {
		if let Some(asset) = LocalAssetIdConverter::convert(&asset) {
			Assets::set_total_issuance(asset, amount)
		} else {
			ForeignAssets::set_total_issuance(asset, amount)
		}
	}

	fn decrease_balance(
		asset: Self::AssetId,
		who: &AccountId,
		amount: Self::Balance,
		precision: Precision,
		preservation: Preservation,
		force: Fortitude,
	) -> Result<Self::Balance, DispatchError> {
		if let Some(asset) = LocalAssetIdConverter::convert(&asset) {
			Assets::decrease_balance(asset, who, amount, precision, preservation, force)
		} else {
			ForeignAssets::decrease_balance(asset, who, amount, precision, preservation, force)
		}
	}

	fn increase_balance(
		asset: Self::AssetId,
		who: &AccountId,
		amount: Self::Balance,
		precision: Precision,
	) -> Result<Self::Balance, DispatchError> {
		if let Some(asset) = LocalAssetIdConverter::convert(&asset) {
			Assets::increase_balance(asset, who, amount, precision)
		} else {
			ForeignAssets::increase_balance(asset, who, amount, precision)
		}
	}
}

impl<Assets, LocalAssetIdConverter, ForeignAssets, L> Inspect<AccountId>
	for LocalAndForeignAssets<Assets, LocalAssetIdConverter, ForeignAssets, L>
where
	Assets: Inspect<AccountId, Balance = u128, AssetId = u32>,
	LocalAssetIdConverter: MaybeEquivalence<L, u32>,
	ForeignAssets: Inspect<AccountId, Balance = u128, AssetId = L>,
	L: TryInto<Location> + AssetIdTrait,
{
	type AssetId = L;
	type Balance = u128;

	/// The total amount of issuance in the system.
	fn total_issuance(asset: Self::AssetId) -> Self::Balance {
		if let Some(asset) = LocalAssetIdConverter::convert(&asset) {
			Assets::total_issuance(asset)
		} else {
			ForeignAssets::total_issuance(asset)
		}
	}

	/// The minimum balance any single account may have.
	fn minimum_balance(asset: Self::AssetId) -> Self::Balance {
		if let Some(asset) = LocalAssetIdConverter::convert(&asset) {
			Assets::minimum_balance(asset)
		} else {
			ForeignAssets::minimum_balance(asset)
		}
	}

	fn total_balance(
		asset: <Self as Inspect<AccountId>>::AssetId,
		account: &AccountId,
	) -> <Self as Inspect<AccountId>>::Balance {
		if let Some(asset) = LocalAssetIdConverter::convert(&asset) {
			Assets::total_balance(asset, account)
		} else {
			ForeignAssets::total_balance(asset, account)
		}
	}

	/// Get the `asset` balance of `who`.
	fn balance(asset: Self::AssetId, who: &AccountId) -> Self::Balance {
		if let Some(asset) = LocalAssetIdConverter::convert(&asset) {
			Assets::balance(asset, who)
		} else {
			ForeignAssets::balance(asset, who)
		}
	}

	/// Get the maximum amount of `asset` that `who` can withdraw/transfer successfully.
	fn reducible_balance(
		asset: Self::AssetId,
		who: &AccountId,
		presevation: Preservation,
		fortitude: Fortitude,
	) -> Self::Balance {
		if let Some(asset) = LocalAssetIdConverter::convert(&asset) {
			Assets::reducible_balance(asset, who, presevation, fortitude)
		} else {
			ForeignAssets::reducible_balance(asset, who, presevation, fortitude)
		}
	}

	/// Returns `true` if the `asset` balance of `who` may be increased by `amount`.
	///
	/// - `asset`: The asset that should be deposited.
	/// - `who`: The account of which the balance should be increased by `amount`.
	/// - `amount`: How much should the balance be increased?
	/// - `mint`: Will `amount` be minted to deposit it into `account`?
	fn can_deposit(
		asset: Self::AssetId,
		who: &AccountId,
		amount: Self::Balance,
		mint: Provenance,
	) -> DepositConsequence {
		if let Some(asset) = LocalAssetIdConverter::convert(&asset) {
			Assets::can_deposit(asset, who, amount, mint)
		} else {
			ForeignAssets::can_deposit(asset, who, amount, mint)
		}
	}

	/// Returns `Failed` if the `asset` balance of `who` may not be decreased by `amount`, otherwise
	/// the consequence.
	fn can_withdraw(
		asset: Self::AssetId,
		who: &AccountId,
		amount: Self::Balance,
	) -> WithdrawConsequence<Self::Balance> {
		if let Some(asset) = LocalAssetIdConverter::convert(&asset) {
			Assets::can_withdraw(asset, who, amount)
		} else {
			ForeignAssets::can_withdraw(asset, who, amount)
		}
	}

	/// Returns `true` if an `asset` exists.
	fn asset_exists(asset: Self::AssetId) -> bool {
		if let Some(asset) = LocalAssetIdConverter::convert(&asset) {
			Assets::asset_exists(asset)
		} else {
			ForeignAssets::asset_exists(asset)
		}
	}
}

impl<Assets, LocalAssetIdConverter, ForeignAssets, L> Mutate<AccountId>
	for LocalAndForeignAssets<Assets, LocalAssetIdConverter, ForeignAssets, L>
where
	Assets: Mutate<AccountId>
		+ Inspect<AccountId, Balance = u128, AssetId = u32>
		+ Balanced<AccountId>
		+ PalletInfoAccess,
	LocalAssetIdConverter: MaybeEquivalence<L, u32>,
	ForeignAssets: Mutate<AccountId, Balance = u128>
		+ Inspect<AccountId, Balance = u128, AssetId = L>
		+ Balanced<AccountId>,
	L: TryInto<Location> + AssetIdTrait,
{
	/// Transfer funds from one account into another.
	fn transfer(
		asset: L,
		source: &AccountId,
		dest: &AccountId,
		amount: Self::Balance,
		keep_alive: Preservation,
	) -> Result<Self::Balance, DispatchError> {
		if let Some(asset_id) = LocalAssetIdConverter::convert(&asset) {
			Assets::transfer(asset_id, source, dest, amount, keep_alive)
		} else {
			ForeignAssets::transfer(asset, source, dest, amount, keep_alive)
		}
	}
}

impl<Assets, LocalAssetIdConverter, ForeignAssets, L> Create<AccountId>
	for LocalAndForeignAssets<Assets, LocalAssetIdConverter, ForeignAssets, L>
where
	Assets: Create<AccountId> + Inspect<AccountId, Balance = u128, AssetId = u32>,
	LocalAssetIdConverter: MaybeEquivalence<L, u32>,
	ForeignAssets: Create<AccountId> + Inspect<AccountId, Balance = u128, AssetId = L>,
	L: TryInto<Location> + AssetIdTrait,
{
	/// Create a new fungible asset.
	fn create(
		asset_id: Self::AssetId,
		admin: AccountId,
		is_sufficient: bool,
		min_balance: Self::Balance,
	) -> DispatchResult {
		if let Some(asset_id) = LocalAssetIdConverter::convert(&asset_id) {
			Assets::create(asset_id, admin, is_sufficient, min_balance)
		} else {
			ForeignAssets::create(asset_id, admin, is_sufficient, min_balance)
		}
	}
}

impl<Assets, LocalAssetIdConverter, ForeignAssets, L> AccountTouch<L, AccountId>
	for LocalAndForeignAssets<Assets, LocalAssetIdConverter, ForeignAssets, L>
where
	Assets: AccountTouch<u32, AccountId, Balance = u128>,
	LocalAssetIdConverter: MaybeEquivalence<L, u32>,
	ForeignAssets: AccountTouch<L, AccountId, Balance = u128>,
	L: TryInto<Location>,
{
	type Balance = u128;

	fn deposit_required(asset_id: L) -> <Self as AccountTouch<L, AccountId>>::Balance {
		if let Some(asset_id) = LocalAssetIdConverter::convert(&asset_id) {
			Assets::deposit_required(asset_id)
		} else {
			ForeignAssets::deposit_required(asset_id)
		}
	}

	fn touch(asset_id: L, who: AccountId, depositor: AccountId) -> Result<(), DispatchError> {
		if let Some(asset_id) = LocalAssetIdConverter::convert(&asset_id) {
			Assets::touch(asset_id, who, depositor)
		} else {
			ForeignAssets::touch(asset_id, who, depositor)
		}
	}
}

/// Implements [`ContainsPair`] trait for a pair of asset and account IDs.
impl<Assets, LocalAssetIdConverter, ForeignAssets, L> ContainsPair<L, AccountId>
	for LocalAndForeignAssets<Assets, LocalAssetIdConverter, ForeignAssets, L>
where
	Assets: PalletInfoAccess + ContainsPair<u32, AccountId>,
	LocalAssetIdConverter: MaybeEquivalence<L, u32>,
	ForeignAssets: ContainsPair<L, AccountId>,
	L: TryInto<Location> + AssetIdTrait,
{
	/// Check if an account with the given asset ID and account address exists.
	fn contains(asset_id: &L, who: &AccountId) -> bool {
		if let Some(asset_id) = LocalAssetIdConverter::convert(asset_id) {
			Assets::contains(&asset_id, &who)
		} else {
			ForeignAssets::contains(&asset_id, &who)
		}
	}
}

impl<Assets, LocalAssetIdConverter, ForeignAssets, L> Balanced<AccountId>
	for LocalAndForeignAssets<Assets, LocalAssetIdConverter, ForeignAssets, L>
where
	Assets:
		Balanced<AccountId> + Inspect<AccountId, Balance = u128, AssetId = u32> + PalletInfoAccess,
	LocalAssetIdConverter: MaybeEquivalence<L, u32>,
	ForeignAssets: Balanced<AccountId> + Inspect<AccountId, Balance = u128, AssetId = L>,
	L: TryInto<Location> + AssetIdTrait,
{
	type OnDropDebt = DebtDropIndirection<Assets, LocalAssetIdConverter, ForeignAssets, L>;
	type OnDropCredit = CreditDropIndirection<Assets, LocalAssetIdConverter, ForeignAssets, L>;
}

pub struct DebtDropIndirection<Assets, LocalAssetIdConverter, ForeignAssets, L> {
	_phantom: PhantomData<LocalAndForeignAssets<Assets, LocalAssetIdConverter, ForeignAssets, L>>,
}

impl<Assets, LocalAssetIdConverter, ForeignAssets, L> HandleImbalanceDrop<L, u128>
	for DebtDropIndirection<Assets, LocalAssetIdConverter, ForeignAssets, L>
where
	Assets: Balanced<AccountId> + Inspect<AccountId, Balance = u128, AssetId = u32>,
	LocalAssetIdConverter: MaybeEquivalence<L, u32>,
	ForeignAssets: Balanced<AccountId> + Inspect<AccountId, Balance = u128, AssetId = L>,
	L: TryInto<Location> + AssetIdTrait,
{
	fn handle(asset: L, amount: u128) {
		if let Some(asset_id) = LocalAssetIdConverter::convert(&asset) {
			Assets::OnDropDebt::handle(asset_id, amount);
		} else {
			ForeignAssets::OnDropDebt::handle(asset, amount);
		}
	}
}

pub struct CreditDropIndirection<Assets, LocalAssetIdConverter, ForeignAssets, L> {
	_phantom: PhantomData<LocalAndForeignAssets<Assets, LocalAssetIdConverter, ForeignAssets, L>>,
}

impl<Assets, LocalAssetIdConverter, ForeignAssets, L> HandleImbalanceDrop<L, u128>
	for CreditDropIndirection<Assets, LocalAssetIdConverter, ForeignAssets, L>
where
	Assets: Balanced<AccountId> + Inspect<AccountId, Balance = u128, AssetId = u32>,
	LocalAssetIdConverter: MaybeEquivalence<L, u32>,
	ForeignAssets: Balanced<AccountId> + Inspect<AccountId, Balance = u128, AssetId = L>,
	L: TryInto<Location> + AssetIdTrait,
{
	fn handle(asset: L, amount: u128) {
		if let Some(asset_id) = LocalAssetIdConverter::convert(&asset) {
			Assets::OnDropCredit::handle(asset_id, amount);
		} else {
			ForeignAssets::OnDropCredit::handle(asset, amount);
		}
	}
}

#[cfg(test)]
mod tests {
	use crate::{
		local_and_foreign_assets::LocationConverter, AssetIdForPoolAssetsConvert,
		AssetIdForTrustBackedAssetsConvertLatest,
	};
	use frame_support::traits::EverythingBut;
	use pallet_asset_conversion::{MultiAssetIdConversionResult, MultiAssetIdConverter};
	use sp_runtime::traits::MaybeEquivalence;
	use xcm::latest::prelude::*;
	use xcm_builder::StartsWith;

	#[test]
	fn test_location_converter_works() {
		frame_support::parameter_types! {
			pub const WestendLocation: Location = Location::parent();
			pub TrustBackedAssetsPalletLocation: Location = PalletInstance(50_u8).into();
			pub PoolAssetsPalletLocation: Location = PalletInstance(55_u8).into();
		}

		type C =
			LocationConverter<WestendLocation, EverythingBut<StartsWith<PoolAssetsPalletLocation>>>;

		let native_asset = WestendLocation::get();
		let local_asset =
			AssetIdForTrustBackedAssetsConvertLatest::<TrustBackedAssetsPalletLocation>::convert_back(
				&123,
			)
			.unwrap();
		let pool_asset =
			AssetIdForPoolAssetsConvert::<PoolAssetsPalletLocation>::convert_back(&456).unwrap();
		let foreign_asset1 = Location { parents: 1, interior: [Parachain(2222)].into() };
		let foreign_asset2 = Location {
			parents: 2,
			interior: [GlobalConsensus(ByGenesis([1; 32])), Parachain(2222)].into(),
		};

		assert!(C::is_native(&Box::new(native_asset.clone())));
		assert!(!C::is_native(&Box::new(local_asset.clone())));
		assert!(!C::is_native(&Box::new(pool_asset.clone())));
		assert!(!C::is_native(&Box::new(foreign_asset1.clone())));
		assert!(!C::is_native(&Box::new(foreign_asset2.clone())));

		assert_eq!(C::try_convert(&Box::new(native_asset)), MultiAssetIdConversionResult::Native);
		assert_eq!(
			C::try_convert(&Box::new(local_asset.clone())),
			MultiAssetIdConversionResult::Converted(local_asset)
		);
		assert_eq!(
			C::try_convert(&Box::new(pool_asset.clone())),
			MultiAssetIdConversionResult::Unsupported(Box::new(pool_asset))
		);
		assert_eq!(
			C::try_convert(&Box::new(foreign_asset1.clone())),
			MultiAssetIdConversionResult::Converted(foreign_asset1)
		);
		assert_eq!(
			C::try_convert(&Box::new(foreign_asset2.clone())),
			MultiAssetIdConversionResult::Converted(foreign_asset2)
		);
	}
=======
use frame_support::traits::Get;
use sp_runtime::{
	traits::{Convert, MaybeEquivalence},
	Either,
	Either::{Left, Right},
};
use sp_std::marker::PhantomData;
use xcm::latest::MultiLocation;

/// Converts a given [`MultiLocation`] to [`Either::Left`] when equal to `Target`, or
/// [`Either::Right`] otherwise.
///
/// Suitable for use as a `Criterion` with [`frame_support::traits::tokens::fungible::UnionOf`].
pub struct TargetFromLeft<Target>(PhantomData<Target>);
impl<Target: Get<MultiLocation>> Convert<MultiLocation, Either<(), MultiLocation>>
	for TargetFromLeft<Target>
{
	fn convert(l: MultiLocation) -> Either<(), MultiLocation> {
		Target::get().eq(&l).then(|| Left(())).map_or(Right(l), |n| n)
	}
}

/// Converts a given [`MultiLocation`] to [`Either::Left`] based on the `Equivalence` criteria.
/// Returns [`Either::Right`] if not equivalent.
///
/// Suitable for use as a `Criterion` with [`frame_support::traits::tokens::fungibles::UnionOf`].
pub struct LocalFromLeft<Equivalence, AssetId>(PhantomData<(Equivalence, AssetId)>);
impl<Equivalence, AssetId> Convert<MultiLocation, Either<AssetId, MultiLocation>>
	for LocalFromLeft<Equivalence, AssetId>
where
	Equivalence: MaybeEquivalence<MultiLocation, AssetId>,
{
	fn convert(l: MultiLocation) -> Either<AssetId, MultiLocation> {
		match Equivalence::convert(&l) {
			Some(id) => Left(id),
			None => Right(l),
		}
	}
}

pub trait MatchesLocalAndForeignAssetsMultiLocation {
	fn is_local(location: &MultiLocation) -> bool;
	fn is_foreign(location: &MultiLocation) -> bool;
>>>>>>> c8112e2c
}<|MERGE_RESOLUTION|>--- conflicted
+++ resolved
@@ -13,51 +13,42 @@
 // See the License for the specific language governing permissions and
 // limitations under the License.
 
-<<<<<<< HEAD
-use frame_support::traits::{
-	fungibles::{Balanced, Create, HandleImbalanceDrop, Inspect, Mutate, Unbalanced},
-	tokens::{
-		AssetId as AssetIdTrait, DepositConsequence, Fortitude, Precision, Preservation,
-		Provenance, WithdrawConsequence,
-	},
-	AccountTouch, Contains, ContainsPair, Get, PalletInfoAccess,
+use frame_support::traits::Get;
+use sp_runtime::{
+	traits::{Convert, MaybeEquivalence},
+	Either,
+	Either::{Left, Right},
 };
-use pallet_asset_conversion::{MultiAssetIdConversionResult, MultiAssetIdConverter};
-use parachains_common::AccountId;
-use sp_runtime::{traits::MaybeEquivalence, DispatchError, DispatchResult};
-use sp_std::{boxed::Box, marker::PhantomData};
+use sp_std::marker::PhantomData;
 use xcm::latest::Location;
 
-pub struct LocationConverter<NativeAssetLocation: Get<L>, LocationMatcher, L = Location> {
-	_phantom: PhantomData<(NativeAssetLocation, LocationMatcher, L)>,
+/// Converts a given [`Location`] to [`Either::Left`] when equal to `Target`, or
+/// [`Either::Right`] otherwise.
+///
+/// Suitable for use as a `Criterion` with [`frame_support::traits::tokens::fungible::UnionOf`].
+pub struct TargetFromLeft<Target>(PhantomData<Target>);
+impl<Target: Get<Location>> Convert<Location, Either<(), Location>>
+	for TargetFromLeft<Target>
+{
+	fn convert(l: Location) -> Either<(), Location> {
+		Target::get().eq(&l).then(|| Left(())).map_or(Right(l), |n| n)
+	}
 }
 
-impl<
-		NativeAssetLocation,
-		LocationMatcher,
-		L: TryFrom<Location> + TryInto<Location> + Clone + PartialEq,
-	> MultiAssetIdConverter<Box<L>, L> for LocationConverter<NativeAssetLocation, LocationMatcher, L>
+/// Converts a given [`Location`] to [`Either::Left`] based on the `Equivalence` criteria.
+/// Returns [`Either::Right`] if not equivalent.
+///
+/// Suitable for use as a `Criterion` with [`frame_support::traits::tokens::fungibles::UnionOf`].
+pub struct LocalFromLeft<Equivalence, AssetId>(PhantomData<(Equivalence, AssetId)>);
+impl<Equivalence, AssetId> Convert<Location, Either<AssetId, Location>>
+	for LocalFromLeft<Equivalence, AssetId>
 where
-	NativeAssetLocation: Get<L>,
-	LocationMatcher: Contains<L>,
+	Equivalence: MaybeEquivalence<Location, AssetId>,
 {
-	fn get_native() -> Box<L> {
-		Box::new(NativeAssetLocation::get())
-	}
-
-	fn is_native(asset_id: &Box<L>) -> bool {
-		*asset_id == Self::get_native()
-	}
-
-	fn try_convert(asset_id: &Box<L>) -> MultiAssetIdConversionResult<Box<L>, L> {
-		if Self::is_native(&asset_id) {
-			return MultiAssetIdConversionResult::Native
-		}
-
-		if LocationMatcher::contains(&asset_id) {
-			MultiAssetIdConversionResult::Converted(*asset_id.clone())
-		} else {
-			MultiAssetIdConversionResult::Unsupported(asset_id.clone())
+	fn convert(l: Location) -> Either<AssetId, Location> {
+		match Equivalence::convert(&l) {
+			Some(id) => Left(id),
+			None => Right(l),
 		}
 	}
 }
@@ -65,451 +56,4 @@
 pub trait MatchesLocalAndForeignAssetsLocation<L = Location> {
 	fn is_local(location: &L) -> bool;
 	fn is_foreign(location: &L) -> bool;
-}
-
-pub struct LocalAndForeignAssets<Assets, LocalAssetIdConverter, ForeignAssets, L = Location> {
-	_phantom: PhantomData<(Assets, LocalAssetIdConverter, ForeignAssets, L)>,
-}
-
-impl<Assets, LocalAssetIdConverter, ForeignAssets, L> Unbalanced<AccountId>
-	for LocalAndForeignAssets<Assets, LocalAssetIdConverter, ForeignAssets, L>
-where
-	Assets: Inspect<AccountId, Balance = u128, AssetId = u32>
-		+ Unbalanced<AccountId>
-		+ Balanced<AccountId>
-		+ PalletInfoAccess,
-	LocalAssetIdConverter: MaybeEquivalence<L, u32>,
-	ForeignAssets: Inspect<AccountId, Balance = u128, AssetId = L>
-		+ Unbalanced<AccountId>
-		+ Balanced<AccountId>,
-	L: TryInto<Location> + AssetIdTrait,
-{
-	fn handle_dust(dust: frame_support::traits::fungibles::Dust<AccountId, Self>) {
-		let credit = dust.into_credit();
-
-		if let Some(asset) = LocalAssetIdConverter::convert(&credit.asset()) {
-			Assets::handle_raw_dust(asset, credit.peek());
-		} else {
-			ForeignAssets::handle_raw_dust(credit.asset(), credit.peek());
-		}
-
-		// As we have already handled the dust, we must stop credit's drop from happening:
-		sp_std::mem::forget(credit);
-	}
-
-	fn write_balance(
-		asset: <Self as Inspect<AccountId>>::AssetId,
-		who: &AccountId,
-		amount: <Self as Inspect<AccountId>>::Balance,
-	) -> Result<Option<<Self as Inspect<AccountId>>::Balance>, DispatchError> {
-		if let Some(asset) = LocalAssetIdConverter::convert(&asset) {
-			Assets::write_balance(asset, who, amount)
-		} else {
-			ForeignAssets::write_balance(asset, who, amount)
-		}
-	}
-
-	/// Set the total issuance of `asset` to `amount`.
-	fn set_total_issuance(asset: Self::AssetId, amount: Self::Balance) {
-		if let Some(asset) = LocalAssetIdConverter::convert(&asset) {
-			Assets::set_total_issuance(asset, amount)
-		} else {
-			ForeignAssets::set_total_issuance(asset, amount)
-		}
-	}
-
-	fn decrease_balance(
-		asset: Self::AssetId,
-		who: &AccountId,
-		amount: Self::Balance,
-		precision: Precision,
-		preservation: Preservation,
-		force: Fortitude,
-	) -> Result<Self::Balance, DispatchError> {
-		if let Some(asset) = LocalAssetIdConverter::convert(&asset) {
-			Assets::decrease_balance(asset, who, amount, precision, preservation, force)
-		} else {
-			ForeignAssets::decrease_balance(asset, who, amount, precision, preservation, force)
-		}
-	}
-
-	fn increase_balance(
-		asset: Self::AssetId,
-		who: &AccountId,
-		amount: Self::Balance,
-		precision: Precision,
-	) -> Result<Self::Balance, DispatchError> {
-		if let Some(asset) = LocalAssetIdConverter::convert(&asset) {
-			Assets::increase_balance(asset, who, amount, precision)
-		} else {
-			ForeignAssets::increase_balance(asset, who, amount, precision)
-		}
-	}
-}
-
-impl<Assets, LocalAssetIdConverter, ForeignAssets, L> Inspect<AccountId>
-	for LocalAndForeignAssets<Assets, LocalAssetIdConverter, ForeignAssets, L>
-where
-	Assets: Inspect<AccountId, Balance = u128, AssetId = u32>,
-	LocalAssetIdConverter: MaybeEquivalence<L, u32>,
-	ForeignAssets: Inspect<AccountId, Balance = u128, AssetId = L>,
-	L: TryInto<Location> + AssetIdTrait,
-{
-	type AssetId = L;
-	type Balance = u128;
-
-	/// The total amount of issuance in the system.
-	fn total_issuance(asset: Self::AssetId) -> Self::Balance {
-		if let Some(asset) = LocalAssetIdConverter::convert(&asset) {
-			Assets::total_issuance(asset)
-		} else {
-			ForeignAssets::total_issuance(asset)
-		}
-	}
-
-	/// The minimum balance any single account may have.
-	fn minimum_balance(asset: Self::AssetId) -> Self::Balance {
-		if let Some(asset) = LocalAssetIdConverter::convert(&asset) {
-			Assets::minimum_balance(asset)
-		} else {
-			ForeignAssets::minimum_balance(asset)
-		}
-	}
-
-	fn total_balance(
-		asset: <Self as Inspect<AccountId>>::AssetId,
-		account: &AccountId,
-	) -> <Self as Inspect<AccountId>>::Balance {
-		if let Some(asset) = LocalAssetIdConverter::convert(&asset) {
-			Assets::total_balance(asset, account)
-		} else {
-			ForeignAssets::total_balance(asset, account)
-		}
-	}
-
-	/// Get the `asset` balance of `who`.
-	fn balance(asset: Self::AssetId, who: &AccountId) -> Self::Balance {
-		if let Some(asset) = LocalAssetIdConverter::convert(&asset) {
-			Assets::balance(asset, who)
-		} else {
-			ForeignAssets::balance(asset, who)
-		}
-	}
-
-	/// Get the maximum amount of `asset` that `who` can withdraw/transfer successfully.
-	fn reducible_balance(
-		asset: Self::AssetId,
-		who: &AccountId,
-		presevation: Preservation,
-		fortitude: Fortitude,
-	) -> Self::Balance {
-		if let Some(asset) = LocalAssetIdConverter::convert(&asset) {
-			Assets::reducible_balance(asset, who, presevation, fortitude)
-		} else {
-			ForeignAssets::reducible_balance(asset, who, presevation, fortitude)
-		}
-	}
-
-	/// Returns `true` if the `asset` balance of `who` may be increased by `amount`.
-	///
-	/// - `asset`: The asset that should be deposited.
-	/// - `who`: The account of which the balance should be increased by `amount`.
-	/// - `amount`: How much should the balance be increased?
-	/// - `mint`: Will `amount` be minted to deposit it into `account`?
-	fn can_deposit(
-		asset: Self::AssetId,
-		who: &AccountId,
-		amount: Self::Balance,
-		mint: Provenance,
-	) -> DepositConsequence {
-		if let Some(asset) = LocalAssetIdConverter::convert(&asset) {
-			Assets::can_deposit(asset, who, amount, mint)
-		} else {
-			ForeignAssets::can_deposit(asset, who, amount, mint)
-		}
-	}
-
-	/// Returns `Failed` if the `asset` balance of `who` may not be decreased by `amount`, otherwise
-	/// the consequence.
-	fn can_withdraw(
-		asset: Self::AssetId,
-		who: &AccountId,
-		amount: Self::Balance,
-	) -> WithdrawConsequence<Self::Balance> {
-		if let Some(asset) = LocalAssetIdConverter::convert(&asset) {
-			Assets::can_withdraw(asset, who, amount)
-		} else {
-			ForeignAssets::can_withdraw(asset, who, amount)
-		}
-	}
-
-	/// Returns `true` if an `asset` exists.
-	fn asset_exists(asset: Self::AssetId) -> bool {
-		if let Some(asset) = LocalAssetIdConverter::convert(&asset) {
-			Assets::asset_exists(asset)
-		} else {
-			ForeignAssets::asset_exists(asset)
-		}
-	}
-}
-
-impl<Assets, LocalAssetIdConverter, ForeignAssets, L> Mutate<AccountId>
-	for LocalAndForeignAssets<Assets, LocalAssetIdConverter, ForeignAssets, L>
-where
-	Assets: Mutate<AccountId>
-		+ Inspect<AccountId, Balance = u128, AssetId = u32>
-		+ Balanced<AccountId>
-		+ PalletInfoAccess,
-	LocalAssetIdConverter: MaybeEquivalence<L, u32>,
-	ForeignAssets: Mutate<AccountId, Balance = u128>
-		+ Inspect<AccountId, Balance = u128, AssetId = L>
-		+ Balanced<AccountId>,
-	L: TryInto<Location> + AssetIdTrait,
-{
-	/// Transfer funds from one account into another.
-	fn transfer(
-		asset: L,
-		source: &AccountId,
-		dest: &AccountId,
-		amount: Self::Balance,
-		keep_alive: Preservation,
-	) -> Result<Self::Balance, DispatchError> {
-		if let Some(asset_id) = LocalAssetIdConverter::convert(&asset) {
-			Assets::transfer(asset_id, source, dest, amount, keep_alive)
-		} else {
-			ForeignAssets::transfer(asset, source, dest, amount, keep_alive)
-		}
-	}
-}
-
-impl<Assets, LocalAssetIdConverter, ForeignAssets, L> Create<AccountId>
-	for LocalAndForeignAssets<Assets, LocalAssetIdConverter, ForeignAssets, L>
-where
-	Assets: Create<AccountId> + Inspect<AccountId, Balance = u128, AssetId = u32>,
-	LocalAssetIdConverter: MaybeEquivalence<L, u32>,
-	ForeignAssets: Create<AccountId> + Inspect<AccountId, Balance = u128, AssetId = L>,
-	L: TryInto<Location> + AssetIdTrait,
-{
-	/// Create a new fungible asset.
-	fn create(
-		asset_id: Self::AssetId,
-		admin: AccountId,
-		is_sufficient: bool,
-		min_balance: Self::Balance,
-	) -> DispatchResult {
-		if let Some(asset_id) = LocalAssetIdConverter::convert(&asset_id) {
-			Assets::create(asset_id, admin, is_sufficient, min_balance)
-		} else {
-			ForeignAssets::create(asset_id, admin, is_sufficient, min_balance)
-		}
-	}
-}
-
-impl<Assets, LocalAssetIdConverter, ForeignAssets, L> AccountTouch<L, AccountId>
-	for LocalAndForeignAssets<Assets, LocalAssetIdConverter, ForeignAssets, L>
-where
-	Assets: AccountTouch<u32, AccountId, Balance = u128>,
-	LocalAssetIdConverter: MaybeEquivalence<L, u32>,
-	ForeignAssets: AccountTouch<L, AccountId, Balance = u128>,
-	L: TryInto<Location>,
-{
-	type Balance = u128;
-
-	fn deposit_required(asset_id: L) -> <Self as AccountTouch<L, AccountId>>::Balance {
-		if let Some(asset_id) = LocalAssetIdConverter::convert(&asset_id) {
-			Assets::deposit_required(asset_id)
-		} else {
-			ForeignAssets::deposit_required(asset_id)
-		}
-	}
-
-	fn touch(asset_id: L, who: AccountId, depositor: AccountId) -> Result<(), DispatchError> {
-		if let Some(asset_id) = LocalAssetIdConverter::convert(&asset_id) {
-			Assets::touch(asset_id, who, depositor)
-		} else {
-			ForeignAssets::touch(asset_id, who, depositor)
-		}
-	}
-}
-
-/// Implements [`ContainsPair`] trait for a pair of asset and account IDs.
-impl<Assets, LocalAssetIdConverter, ForeignAssets, L> ContainsPair<L, AccountId>
-	for LocalAndForeignAssets<Assets, LocalAssetIdConverter, ForeignAssets, L>
-where
-	Assets: PalletInfoAccess + ContainsPair<u32, AccountId>,
-	LocalAssetIdConverter: MaybeEquivalence<L, u32>,
-	ForeignAssets: ContainsPair<L, AccountId>,
-	L: TryInto<Location> + AssetIdTrait,
-{
-	/// Check if an account with the given asset ID and account address exists.
-	fn contains(asset_id: &L, who: &AccountId) -> bool {
-		if let Some(asset_id) = LocalAssetIdConverter::convert(asset_id) {
-			Assets::contains(&asset_id, &who)
-		} else {
-			ForeignAssets::contains(&asset_id, &who)
-		}
-	}
-}
-
-impl<Assets, LocalAssetIdConverter, ForeignAssets, L> Balanced<AccountId>
-	for LocalAndForeignAssets<Assets, LocalAssetIdConverter, ForeignAssets, L>
-where
-	Assets:
-		Balanced<AccountId> + Inspect<AccountId, Balance = u128, AssetId = u32> + PalletInfoAccess,
-	LocalAssetIdConverter: MaybeEquivalence<L, u32>,
-	ForeignAssets: Balanced<AccountId> + Inspect<AccountId, Balance = u128, AssetId = L>,
-	L: TryInto<Location> + AssetIdTrait,
-{
-	type OnDropDebt = DebtDropIndirection<Assets, LocalAssetIdConverter, ForeignAssets, L>;
-	type OnDropCredit = CreditDropIndirection<Assets, LocalAssetIdConverter, ForeignAssets, L>;
-}
-
-pub struct DebtDropIndirection<Assets, LocalAssetIdConverter, ForeignAssets, L> {
-	_phantom: PhantomData<LocalAndForeignAssets<Assets, LocalAssetIdConverter, ForeignAssets, L>>,
-}
-
-impl<Assets, LocalAssetIdConverter, ForeignAssets, L> HandleImbalanceDrop<L, u128>
-	for DebtDropIndirection<Assets, LocalAssetIdConverter, ForeignAssets, L>
-where
-	Assets: Balanced<AccountId> + Inspect<AccountId, Balance = u128, AssetId = u32>,
-	LocalAssetIdConverter: MaybeEquivalence<L, u32>,
-	ForeignAssets: Balanced<AccountId> + Inspect<AccountId, Balance = u128, AssetId = L>,
-	L: TryInto<Location> + AssetIdTrait,
-{
-	fn handle(asset: L, amount: u128) {
-		if let Some(asset_id) = LocalAssetIdConverter::convert(&asset) {
-			Assets::OnDropDebt::handle(asset_id, amount);
-		} else {
-			ForeignAssets::OnDropDebt::handle(asset, amount);
-		}
-	}
-}
-
-pub struct CreditDropIndirection<Assets, LocalAssetIdConverter, ForeignAssets, L> {
-	_phantom: PhantomData<LocalAndForeignAssets<Assets, LocalAssetIdConverter, ForeignAssets, L>>,
-}
-
-impl<Assets, LocalAssetIdConverter, ForeignAssets, L> HandleImbalanceDrop<L, u128>
-	for CreditDropIndirection<Assets, LocalAssetIdConverter, ForeignAssets, L>
-where
-	Assets: Balanced<AccountId> + Inspect<AccountId, Balance = u128, AssetId = u32>,
-	LocalAssetIdConverter: MaybeEquivalence<L, u32>,
-	ForeignAssets: Balanced<AccountId> + Inspect<AccountId, Balance = u128, AssetId = L>,
-	L: TryInto<Location> + AssetIdTrait,
-{
-	fn handle(asset: L, amount: u128) {
-		if let Some(asset_id) = LocalAssetIdConverter::convert(&asset) {
-			Assets::OnDropCredit::handle(asset_id, amount);
-		} else {
-			ForeignAssets::OnDropCredit::handle(asset, amount);
-		}
-	}
-}
-
-#[cfg(test)]
-mod tests {
-	use crate::{
-		local_and_foreign_assets::LocationConverter, AssetIdForPoolAssetsConvert,
-		AssetIdForTrustBackedAssetsConvertLatest,
-	};
-	use frame_support::traits::EverythingBut;
-	use pallet_asset_conversion::{MultiAssetIdConversionResult, MultiAssetIdConverter};
-	use sp_runtime::traits::MaybeEquivalence;
-	use xcm::latest::prelude::*;
-	use xcm_builder::StartsWith;
-
-	#[test]
-	fn test_location_converter_works() {
-		frame_support::parameter_types! {
-			pub const WestendLocation: Location = Location::parent();
-			pub TrustBackedAssetsPalletLocation: Location = PalletInstance(50_u8).into();
-			pub PoolAssetsPalletLocation: Location = PalletInstance(55_u8).into();
-		}
-
-		type C =
-			LocationConverter<WestendLocation, EverythingBut<StartsWith<PoolAssetsPalletLocation>>>;
-
-		let native_asset = WestendLocation::get();
-		let local_asset =
-			AssetIdForTrustBackedAssetsConvertLatest::<TrustBackedAssetsPalletLocation>::convert_back(
-				&123,
-			)
-			.unwrap();
-		let pool_asset =
-			AssetIdForPoolAssetsConvert::<PoolAssetsPalletLocation>::convert_back(&456).unwrap();
-		let foreign_asset1 = Location { parents: 1, interior: [Parachain(2222)].into() };
-		let foreign_asset2 = Location {
-			parents: 2,
-			interior: [GlobalConsensus(ByGenesis([1; 32])), Parachain(2222)].into(),
-		};
-
-		assert!(C::is_native(&Box::new(native_asset.clone())));
-		assert!(!C::is_native(&Box::new(local_asset.clone())));
-		assert!(!C::is_native(&Box::new(pool_asset.clone())));
-		assert!(!C::is_native(&Box::new(foreign_asset1.clone())));
-		assert!(!C::is_native(&Box::new(foreign_asset2.clone())));
-
-		assert_eq!(C::try_convert(&Box::new(native_asset)), MultiAssetIdConversionResult::Native);
-		assert_eq!(
-			C::try_convert(&Box::new(local_asset.clone())),
-			MultiAssetIdConversionResult::Converted(local_asset)
-		);
-		assert_eq!(
-			C::try_convert(&Box::new(pool_asset.clone())),
-			MultiAssetIdConversionResult::Unsupported(Box::new(pool_asset))
-		);
-		assert_eq!(
-			C::try_convert(&Box::new(foreign_asset1.clone())),
-			MultiAssetIdConversionResult::Converted(foreign_asset1)
-		);
-		assert_eq!(
-			C::try_convert(&Box::new(foreign_asset2.clone())),
-			MultiAssetIdConversionResult::Converted(foreign_asset2)
-		);
-	}
-=======
-use frame_support::traits::Get;
-use sp_runtime::{
-	traits::{Convert, MaybeEquivalence},
-	Either,
-	Either::{Left, Right},
-};
-use sp_std::marker::PhantomData;
-use xcm::latest::MultiLocation;
-
-/// Converts a given [`MultiLocation`] to [`Either::Left`] when equal to `Target`, or
-/// [`Either::Right`] otherwise.
-///
-/// Suitable for use as a `Criterion` with [`frame_support::traits::tokens::fungible::UnionOf`].
-pub struct TargetFromLeft<Target>(PhantomData<Target>);
-impl<Target: Get<MultiLocation>> Convert<MultiLocation, Either<(), MultiLocation>>
-	for TargetFromLeft<Target>
-{
-	fn convert(l: MultiLocation) -> Either<(), MultiLocation> {
-		Target::get().eq(&l).then(|| Left(())).map_or(Right(l), |n| n)
-	}
-}
-
-/// Converts a given [`MultiLocation`] to [`Either::Left`] based on the `Equivalence` criteria.
-/// Returns [`Either::Right`] if not equivalent.
-///
-/// Suitable for use as a `Criterion` with [`frame_support::traits::tokens::fungibles::UnionOf`].
-pub struct LocalFromLeft<Equivalence, AssetId>(PhantomData<(Equivalence, AssetId)>);
-impl<Equivalence, AssetId> Convert<MultiLocation, Either<AssetId, MultiLocation>>
-	for LocalFromLeft<Equivalence, AssetId>
-where
-	Equivalence: MaybeEquivalence<MultiLocation, AssetId>,
-{
-	fn convert(l: MultiLocation) -> Either<AssetId, MultiLocation> {
-		match Equivalence::convert(&l) {
-			Some(id) => Left(id),
-			None => Right(l),
-		}
-	}
-}
-
-pub trait MatchesLocalAndForeignAssetsMultiLocation {
-	fn is_local(location: &MultiLocation) -> bool;
-	fn is_foreign(location: &MultiLocation) -> bool;
->>>>>>> c8112e2c
 }
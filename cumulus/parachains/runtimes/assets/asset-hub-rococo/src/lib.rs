// Copyright (C) Parity Technologies (UK) Ltd.
// SPDX-License-Identifier: Apache-2.0

// Licensed under the Apache License, Version 2.0 (the "License");
// you may not use this file except in compliance with the License.
// You may obtain a copy of the License at
//
// 	http://www.apache.org/licenses/LICENSE-2.0
//
// Unless required by applicable law or agreed to in writing, software
// distributed under the License is distributed on an "AS IS" BASIS,
// WITHOUT WARRANTIES OR CONDITIONS OF ANY KIND, either express or implied.
// See the License for the specific language governing permissions and
// limitations under the License.

//! # Asset Hub Rococo Runtime
//!
//! Asset Hub Rococo, formerly known as "Rockmine", is the test network for its Kusama cousin.

#![cfg_attr(not(feature = "std"), no_std)]
#![recursion_limit = "256"]

// Make the WASM binary available.
#[cfg(feature = "std")]
include!(concat!(env!("OUT_DIR"), "/wasm_binary.rs"));

mod weights;
pub mod xcm_config;

use assets_common::{
	foreign_creators::ForeignCreators,
	local_and_foreign_assets::{LocalAndForeignAssets, MultiLocationConverter},
	matching::FromSiblingParachain,
	AssetIdForTrustBackedAssetsConvert, MultiLocationForAssetId,
};
use cumulus_pallet_parachain_system::RelayNumberStrictlyIncreases;
use cumulus_primitives_core::AggregateMessageOrigin;
use sp_api::impl_runtime_apis;
use sp_core::{crypto::KeyTypeId, OpaqueMetadata};
use sp_runtime::{
	create_runtime_str, generic, impl_opaque_keys,
	traits::{
		AccountIdConversion, AccountIdLookup, BlakeTwo256, Block as BlockT, Saturating, Verify,
	},
	transaction_validity::{TransactionSource, TransactionValidity},
	ApplyExtrinsicResult, Permill,
};

use sp_std::prelude::*;
#[cfg(feature = "std")]
use sp_version::NativeVersion;
use sp_version::RuntimeVersion;

use codec::{Decode, Encode, MaxEncodedLen};
use cumulus_primitives_core::ParaId;
use frame_support::{
	construct_runtime,
	dispatch::DispatchClass,
	genesis_builder_helper::{build_config, create_default_config},
	ord_parameter_types, parameter_types,
	traits::{
		AsEnsureOriginWithArg, ConstBool, ConstU128, ConstU32, ConstU64, ConstU8, EitherOfDiverse,
		Equals, InstanceFilter, TransformOrigin,
	},
	weights::{ConstantMultiplier, Weight},
	BoundedVec, PalletId,
};
use frame_system::{
	limits::{BlockLength, BlockWeights},
	EnsureRoot, EnsureSigned, EnsureSignedBy,
};
use pallet_asset_conversion_tx_payment::AssetConversionAdapter;
use pallet_nfts::PalletFeatures;
pub use parachains_common as common;
use parachains_common::{
	impls::DealWithFees,
	message_queue::{NarrowOriginToSibling, ParaIdToSibling},
	rococo::{consensus::*, currency::*, fee::WeightToFee},
	AccountId, AssetIdForTrustBackedAssets, AuraId, Balance, BlockNumber, Hash, Header, Nonce,
	Signature, AVERAGE_ON_INITIALIZE_RATIO, DAYS, HOURS, MAXIMUM_BLOCK_WEIGHT,
	NORMAL_DISPATCH_RATIO, SLOT_DURATION,
};

use sp_runtime::{Perbill, RuntimeDebug};
use xcm::opaque::v3::MultiLocation;
use xcm_config::{
	ForeignAssetsConvertedConcreteId, GovernanceLocation, PoolAssetsConvertedConcreteId,
	TokenLocation, TrustBackedAssetsConvertedConcreteId,
};

#[cfg(any(feature = "std", test))]
pub use sp_runtime::BuildStorage;

// Polkadot imports
use pallet_xcm::{EnsureXcm, IsVoiceOfBody};
use polkadot_runtime_common::{BlockHashCount, SlowAdjustingFeeUpdate};
use xcm::latest::prelude::*;

use crate::xcm_config::{
	ForeignCreatorsSovereignAccountOf, LocalAndForeignAssetsMultiLocationMatcher,
	TrustBackedAssetsPalletLocation,
};
use weights::{BlockExecutionWeight, ExtrinsicBaseWeight, RocksDbWeight};

impl_opaque_keys! {
	pub struct SessionKeys {
		pub aura: Aura,
	}
}

#[cfg(feature = "state-trie-version-1")]
#[sp_version::runtime_version]
pub const VERSION: RuntimeVersion = RuntimeVersion {
	spec_name: create_runtime_str!("statemine"),
	impl_name: create_runtime_str!("statemine"),
	authoring_version: 1,
	spec_version: 1_003_000,
	impl_version: 0,
	apis: RUNTIME_API_VERSIONS,
	transaction_version: 13,
	state_version: 1,
};

#[cfg(not(feature = "state-trie-version-1"))]
#[sp_version::runtime_version]
pub const VERSION: RuntimeVersion = RuntimeVersion {
	spec_name: create_runtime_str!("statemine"),
	impl_name: create_runtime_str!("statemine"),
	authoring_version: 1,
	spec_version: 1_003_000,
	impl_version: 0,
	apis: RUNTIME_API_VERSIONS,
	transaction_version: 13,
	state_version: 0,
};

/// The version information used to identify this runtime when compiled natively.
#[cfg(feature = "std")]
pub fn native_version() -> NativeVersion {
	NativeVersion { runtime_version: VERSION, can_author_with: Default::default() }
}

parameter_types! {
	pub const Version: RuntimeVersion = VERSION;
	pub RuntimeBlockLength: BlockLength =
		BlockLength::max_with_normal_ratio(5 * 1024 * 1024, NORMAL_DISPATCH_RATIO);
	pub RuntimeBlockWeights: BlockWeights = BlockWeights::builder()
		.base_block(BlockExecutionWeight::get())
		.for_class(DispatchClass::all(), |weights| {
			weights.base_extrinsic = ExtrinsicBaseWeight::get();
		})
		.for_class(DispatchClass::Normal, |weights| {
			weights.max_total = Some(NORMAL_DISPATCH_RATIO * MAXIMUM_BLOCK_WEIGHT);
		})
		.for_class(DispatchClass::Operational, |weights| {
			weights.max_total = Some(MAXIMUM_BLOCK_WEIGHT);
			// Operational transactions have some extra reserved space, so that they
			// are included even if block reached `MAXIMUM_BLOCK_WEIGHT`.
			weights.reserved = Some(
				MAXIMUM_BLOCK_WEIGHT - NORMAL_DISPATCH_RATIO * MAXIMUM_BLOCK_WEIGHT
			);
		})
		.avg_block_initialization(AVERAGE_ON_INITIALIZE_RATIO)
		.build_or_panic();
	pub const SS58Prefix: u8 = 42;
}

// Configure FRAME pallets to include in runtime.
impl frame_system::Config for Runtime {
	type BaseCallFilter = frame_support::traits::Everything;
	type BlockWeights = RuntimeBlockWeights;
	type BlockLength = RuntimeBlockLength;
	type AccountId = AccountId;
	type RuntimeCall = RuntimeCall;
	type Lookup = AccountIdLookup<AccountId, ()>;
	type Nonce = Nonce;
	type Hash = Hash;
	type Hashing = BlakeTwo256;
	type Block = Block;
	type RuntimeEvent = RuntimeEvent;
	type RuntimeOrigin = RuntimeOrigin;
	type BlockHashCount = BlockHashCount;
	type DbWeight = RocksDbWeight;
	type Version = Version;
	type PalletInfo = PalletInfo;
	type OnNewAccount = ();
	type OnKilledAccount = ();
	type AccountData = pallet_balances::AccountData<Balance>;
	type SystemWeightInfo = weights::frame_system::WeightInfo<Runtime>;
	type SS58Prefix = SS58Prefix;
	type OnSetCode = cumulus_pallet_parachain_system::ParachainSetCode<Self>;
	type MaxConsumers = frame_support::traits::ConstU32<16>;
}

impl pallet_timestamp::Config for Runtime {
	/// A timestamp: milliseconds since the unix epoch.
	type Moment = u64;
	type OnTimestampSet = Aura;
	type MinimumPeriod = ConstU64<{ SLOT_DURATION / 2 }>;
	type WeightInfo = weights::pallet_timestamp::WeightInfo<Runtime>;
}

impl pallet_authorship::Config for Runtime {
	type FindAuthor = pallet_session::FindAccountFromAuthorIndex<Self, Aura>;
	type EventHandler = (CollatorSelection,);
}

parameter_types! {
	pub const ExistentialDeposit: Balance = EXISTENTIAL_DEPOSIT;
}

impl pallet_balances::Config for Runtime {
	type MaxLocks = ConstU32<50>;
	/// The type for recording an account's balance.
	type Balance = Balance;
	/// The ubiquitous event type.
	type RuntimeEvent = RuntimeEvent;
	type DustRemoval = ();
	type ExistentialDeposit = ExistentialDeposit;
	type AccountStore = System;
	type WeightInfo = weights::pallet_balances::WeightInfo<Runtime>;
	type MaxReserves = ConstU32<50>;
	type ReserveIdentifier = [u8; 8];
	type RuntimeHoldReason = RuntimeHoldReason;
	type RuntimeFreezeReason = RuntimeFreezeReason;
	type FreezeIdentifier = ();
	// We allow each account to have holds on it from:
	//   - `NftFractionalization`: 1
	type MaxHolds = ConstU32<1>;
	type MaxFreezes = ConstU32<0>;
}

parameter_types! {
	/// Relay Chain `TransactionByteFee` / 10
	pub const TransactionByteFee: Balance = MILLICENTS;
}

impl pallet_transaction_payment::Config for Runtime {
	type RuntimeEvent = RuntimeEvent;
	type OnChargeTransaction =
		pallet_transaction_payment::CurrencyAdapter<Balances, DealWithFees<Runtime>>;
	type WeightToFee = WeightToFee;
	type LengthToFee = ConstantMultiplier<Balance, TransactionByteFee>;
	type FeeMultiplierUpdate = SlowAdjustingFeeUpdate<Self>;
	type OperationalFeeMultiplier = ConstU8<5>;
}

parameter_types! {
	pub const AssetDeposit: Balance = UNITS / 10; // 1 / 10 UNITS deposit to create asset
	pub const AssetAccountDeposit: Balance = deposit(1, 16);
	pub const ApprovalDeposit: Balance = EXISTENTIAL_DEPOSIT;
	pub const AssetsStringLimit: u32 = 50;
	/// Key = 32 bytes, Value = 36 bytes (32+1+1+1+1)
	// https://github.com/paritytech/substrate/blob/069917b/frame/assets/src/lib.rs#L257L271
	pub const MetadataDepositBase: Balance = deposit(1, 68);
	pub const MetadataDepositPerByte: Balance = deposit(0, 1);
}

/// We allow root to execute privileged asset operations.
pub type AssetsForceOrigin = EnsureRoot<AccountId>;

// Called "Trust Backed" assets because these are generally registered by some account, and users of
// the asset assume it has some claimed backing. The pallet is called `Assets` in
// `construct_runtime` to avoid breaking changes on storage reads.
pub type TrustBackedAssetsInstance = pallet_assets::Instance1;
type TrustBackedAssetsCall = pallet_assets::Call<Runtime, TrustBackedAssetsInstance>;
impl pallet_assets::Config<TrustBackedAssetsInstance> for Runtime {
	type RuntimeEvent = RuntimeEvent;
	type Balance = Balance;
	type AssetId = AssetIdForTrustBackedAssets;
	type AssetIdParameter = codec::Compact<AssetIdForTrustBackedAssets>;
	type Currency = Balances;
	type CreateOrigin = AsEnsureOriginWithArg<EnsureSigned<AccountId>>;
	type ForceOrigin = AssetsForceOrigin;
	type AssetDeposit = AssetDeposit;
	type MetadataDepositBase = MetadataDepositBase;
	type MetadataDepositPerByte = MetadataDepositPerByte;
	type ApprovalDeposit = ApprovalDeposit;
	type StringLimit = AssetsStringLimit;
	type Freezer = ();
	type Extra = ();
	type WeightInfo = weights::pallet_assets_local::WeightInfo<Runtime>;
	type CallbackHandle = ();
	type AssetAccountDeposit = AssetAccountDeposit;
	type RemoveItemsLimit = frame_support::traits::ConstU32<1000>;
	#[cfg(feature = "runtime-benchmarks")]
	type BenchmarkHelper = ();
}

parameter_types! {
	pub const AssetConversionPalletId: PalletId = PalletId(*b"py/ascon");
	pub const AllowMultiAssetPools: bool = false;
	// should be non-zero if AllowMultiAssetPools is true, otherwise can be zero
	pub const LiquidityWithdrawalFee: Permill = Permill::from_percent(0);
}

ord_parameter_types! {
	pub const AssetConversionOrigin: sp_runtime::AccountId32 =
		AccountIdConversion::<sp_runtime::AccountId32>::into_account_truncating(&AssetConversionPalletId::get());
}

pub type PoolAssetsInstance = pallet_assets::Instance3;
impl pallet_assets::Config<PoolAssetsInstance> for Runtime {
	type RuntimeEvent = RuntimeEvent;
	type Balance = Balance;
	type RemoveItemsLimit = ConstU32<1000>;
	type AssetId = u32;
	type AssetIdParameter = u32;
	type Currency = Balances;
	type CreateOrigin =
		AsEnsureOriginWithArg<EnsureSignedBy<AssetConversionOrigin, sp_runtime::AccountId32>>;
	type ForceOrigin = AssetsForceOrigin;
	// Deposits are zero because creation/admin is limited to Asset Conversion pallet.
	type AssetDeposit = ConstU128<0>;
	type AssetAccountDeposit = ConstU128<0>;
	type MetadataDepositBase = ConstU128<0>;
	type MetadataDepositPerByte = ConstU128<0>;
	type ApprovalDeposit = ApprovalDeposit;
	type StringLimit = ConstU32<50>;
	type Freezer = ();
	type Extra = ();
	type WeightInfo = weights::pallet_assets_pool::WeightInfo<Runtime>;
	type CallbackHandle = ();
	#[cfg(feature = "runtime-benchmarks")]
	type BenchmarkHelper = ();
}

impl pallet_asset_conversion::Config for Runtime {
	type RuntimeEvent = RuntimeEvent;
	type Balance = Balance;
	type HigherPrecisionBalance = sp_core::U256;
	type Currency = Balances;
	type AssetBalance = Balance;
	type AssetId = MultiLocation;
	type Assets = LocalAndForeignAssets<
		Assets,
		AssetIdForTrustBackedAssetsConvert<TrustBackedAssetsPalletLocation>,
		ForeignAssets,
	>;
	type PoolAssets = PoolAssets;
	type PoolAssetId = u32;
	type PoolSetupFee = ConstU128<0>; // Asset class deposit fees are sufficient to prevent spam
	type PoolSetupFeeReceiver = AssetConversionOrigin;
	// should be non-zero if `AllowMultiAssetPools` is true, otherwise can be zero.
	type LiquidityWithdrawalFee = LiquidityWithdrawalFee;
	type LPFee = ConstU32<3>;
	type PalletId = AssetConversionPalletId;
	type AllowMultiAssetPools = AllowMultiAssetPools;
	type MaxSwapPathLength = ConstU32<4>;
	type MultiAssetId = Box<MultiLocation>;
	type MultiAssetIdConverter =
		MultiLocationConverter<TokenLocation, LocalAndForeignAssetsMultiLocationMatcher>;
	type MintMinLiquidity = ConstU128<100>;
	type WeightInfo = weights::pallet_asset_conversion::WeightInfo<Runtime>;
	#[cfg(feature = "runtime-benchmarks")]
	type BenchmarkHelper =
		crate::xcm_config::BenchmarkMultiLocationConverter<parachain_info::Pallet<Runtime>>;
}

parameter_types! {
	// we just reuse the same deposits
	pub const ForeignAssetsAssetDeposit: Balance = AssetDeposit::get();
	pub const ForeignAssetsAssetAccountDeposit: Balance = AssetAccountDeposit::get();
	pub const ForeignAssetsApprovalDeposit: Balance = ApprovalDeposit::get();
	pub const ForeignAssetsAssetsStringLimit: u32 = AssetsStringLimit::get();
	pub const ForeignAssetsMetadataDepositBase: Balance = MetadataDepositBase::get();
	pub const ForeignAssetsMetadataDepositPerByte: Balance = MetadataDepositPerByte::get();
}

/// Assets managed by some foreign location. Note: we do not declare a `ForeignAssetsCall` type, as
/// this type is used in proxy definitions. We assume that a foreign location would not want to set
/// an individual, local account as a proxy for the issuance of their assets. This issuance should
/// be managed by the foreign location's governance.
pub type ForeignAssetsInstance = pallet_assets::Instance2;
impl pallet_assets::Config<ForeignAssetsInstance> for Runtime {
	type RuntimeEvent = RuntimeEvent;
	type Balance = Balance;
	type AssetId = MultiLocationForAssetId;
	type AssetIdParameter = MultiLocationForAssetId;
	type Currency = Balances;
	type CreateOrigin = ForeignCreators<
		(FromSiblingParachain<parachain_info::Pallet<Runtime>>,),
		ForeignCreatorsSovereignAccountOf,
		AccountId,
	>;
	type ForceOrigin = AssetsForceOrigin;
	type AssetDeposit = ForeignAssetsAssetDeposit;
	type MetadataDepositBase = ForeignAssetsMetadataDepositBase;
	type MetadataDepositPerByte = ForeignAssetsMetadataDepositPerByte;
	type ApprovalDeposit = ForeignAssetsApprovalDeposit;
	type StringLimit = ForeignAssetsAssetsStringLimit;
	type Freezer = ();
	type Extra = ();
	type WeightInfo = weights::pallet_assets_foreign::WeightInfo<Runtime>;
	type CallbackHandle = ();
	type AssetAccountDeposit = ForeignAssetsAssetAccountDeposit;
	type RemoveItemsLimit = frame_support::traits::ConstU32<1000>;
	#[cfg(feature = "runtime-benchmarks")]
	type BenchmarkHelper = xcm_config::XcmBenchmarkHelper;
}

parameter_types! {
	// One storage item; key size is 32; value is size 4+4+16+32 bytes = 56 bytes.
	pub const DepositBase: Balance = deposit(1, 88);
	// Additional storage item size of 32 bytes.
	pub const DepositFactor: Balance = deposit(0, 32);
	pub const MaxSignatories: u32 = 100;
}

impl pallet_multisig::Config for Runtime {
	type RuntimeEvent = RuntimeEvent;
	type RuntimeCall = RuntimeCall;
	type Currency = Balances;
	type DepositBase = DepositBase;
	type DepositFactor = DepositFactor;
	type MaxSignatories = MaxSignatories;
	type WeightInfo = weights::pallet_multisig::WeightInfo<Runtime>;
}

impl pallet_utility::Config for Runtime {
	type RuntimeEvent = RuntimeEvent;
	type RuntimeCall = RuntimeCall;
	type PalletsOrigin = OriginCaller;
	type WeightInfo = weights::pallet_utility::WeightInfo<Runtime>;
}

parameter_types! {
	// One storage item; key size 32, value size 8; .
	pub const ProxyDepositBase: Balance = deposit(1, 40);
	// Additional storage item size of 33 bytes.
	pub const ProxyDepositFactor: Balance = deposit(0, 33);
	pub const MaxProxies: u16 = 32;
	// One storage item; key size 32, value size 16
	pub const AnnouncementDepositBase: Balance = deposit(1, 48);
	pub const AnnouncementDepositFactor: Balance = deposit(0, 66);
	pub const MaxPending: u16 = 32;
}

/// The type used to represent the kinds of proxying allowed.
#[derive(
	Copy,
	Clone,
	Eq,
	PartialEq,
	Ord,
	PartialOrd,
	Encode,
	Decode,
	RuntimeDebug,
	MaxEncodedLen,
	scale_info::TypeInfo,
)]
pub enum ProxyType {
	/// Fully permissioned proxy. Can execute any call on behalf of _proxied_.
	Any,
	/// Can execute any call that does not transfer funds or assets.
	NonTransfer,
	/// Proxy with the ability to reject time-delay proxy announcements.
	CancelProxy,
	/// Assets proxy. Can execute any call from `assets`, **including asset transfers**.
	Assets,
	/// Owner proxy. Can execute calls related to asset ownership.
	AssetOwner,
	/// Asset manager. Can execute calls related to asset management.
	AssetManager,
	/// Collator selection proxy. Can execute calls related to collator selection mechanism.
	Collator,
}
impl Default for ProxyType {
	fn default() -> Self {
		Self::Any
	}
}

impl InstanceFilter<RuntimeCall> for ProxyType {
	fn filter(&self, c: &RuntimeCall) -> bool {
		match self {
			ProxyType::Any => true,
			ProxyType::NonTransfer => !matches!(
				c,
				RuntimeCall::Balances { .. } |
					RuntimeCall::Assets { .. } |
					RuntimeCall::NftFractionalization { .. } |
					RuntimeCall::Nfts { .. } |
					RuntimeCall::Uniques { .. }
			),
			ProxyType::CancelProxy => matches!(
				c,
				RuntimeCall::Proxy(pallet_proxy::Call::reject_announcement { .. }) |
					RuntimeCall::Utility { .. } |
					RuntimeCall::Multisig { .. }
			),
			ProxyType::Assets => {
				matches!(
					c,
					RuntimeCall::Assets { .. } |
						RuntimeCall::Utility { .. } |
						RuntimeCall::Multisig { .. } |
						RuntimeCall::NftFractionalization { .. } |
						RuntimeCall::Nfts { .. } | RuntimeCall::Uniques { .. }
				)
			},
			ProxyType::AssetOwner => matches!(
				c,
				RuntimeCall::Assets(TrustBackedAssetsCall::create { .. }) |
					RuntimeCall::Assets(TrustBackedAssetsCall::start_destroy { .. }) |
					RuntimeCall::Assets(TrustBackedAssetsCall::destroy_accounts { .. }) |
					RuntimeCall::Assets(TrustBackedAssetsCall::destroy_approvals { .. }) |
					RuntimeCall::Assets(TrustBackedAssetsCall::finish_destroy { .. }) |
					RuntimeCall::Assets(TrustBackedAssetsCall::transfer_ownership { .. }) |
					RuntimeCall::Assets(TrustBackedAssetsCall::set_team { .. }) |
					RuntimeCall::Assets(TrustBackedAssetsCall::set_metadata { .. }) |
					RuntimeCall::Assets(TrustBackedAssetsCall::clear_metadata { .. }) |
					RuntimeCall::Assets(TrustBackedAssetsCall::set_min_balance { .. }) |
					RuntimeCall::Nfts(pallet_nfts::Call::create { .. }) |
					RuntimeCall::Nfts(pallet_nfts::Call::destroy { .. }) |
					RuntimeCall::Nfts(pallet_nfts::Call::redeposit { .. }) |
					RuntimeCall::Nfts(pallet_nfts::Call::transfer_ownership { .. }) |
					RuntimeCall::Nfts(pallet_nfts::Call::set_team { .. }) |
					RuntimeCall::Nfts(pallet_nfts::Call::set_collection_max_supply { .. }) |
					RuntimeCall::Nfts(pallet_nfts::Call::lock_collection { .. }) |
					RuntimeCall::Uniques(pallet_uniques::Call::create { .. }) |
					RuntimeCall::Uniques(pallet_uniques::Call::destroy { .. }) |
					RuntimeCall::Uniques(pallet_uniques::Call::transfer_ownership { .. }) |
					RuntimeCall::Uniques(pallet_uniques::Call::set_team { .. }) |
					RuntimeCall::Uniques(pallet_uniques::Call::set_metadata { .. }) |
					RuntimeCall::Uniques(pallet_uniques::Call::set_attribute { .. }) |
					RuntimeCall::Uniques(pallet_uniques::Call::set_collection_metadata { .. }) |
					RuntimeCall::Uniques(pallet_uniques::Call::clear_metadata { .. }) |
					RuntimeCall::Uniques(pallet_uniques::Call::clear_attribute { .. }) |
					RuntimeCall::Uniques(pallet_uniques::Call::clear_collection_metadata { .. }) |
					RuntimeCall::Uniques(pallet_uniques::Call::set_collection_max_supply { .. }) |
					RuntimeCall::Utility { .. } |
					RuntimeCall::Multisig { .. }
			),
			ProxyType::AssetManager => matches!(
				c,
				RuntimeCall::Assets(TrustBackedAssetsCall::mint { .. }) |
					RuntimeCall::Assets(TrustBackedAssetsCall::burn { .. }) |
					RuntimeCall::Assets(TrustBackedAssetsCall::freeze { .. }) |
					RuntimeCall::Assets(TrustBackedAssetsCall::block { .. }) |
					RuntimeCall::Assets(TrustBackedAssetsCall::thaw { .. }) |
					RuntimeCall::Assets(TrustBackedAssetsCall::freeze_asset { .. }) |
					RuntimeCall::Assets(TrustBackedAssetsCall::thaw_asset { .. }) |
					RuntimeCall::Assets(TrustBackedAssetsCall::touch_other { .. }) |
					RuntimeCall::Assets(TrustBackedAssetsCall::refund_other { .. }) |
					RuntimeCall::Nfts(pallet_nfts::Call::force_mint { .. }) |
					RuntimeCall::Nfts(pallet_nfts::Call::update_mint_settings { .. }) |
					RuntimeCall::Nfts(pallet_nfts::Call::mint_pre_signed { .. }) |
					RuntimeCall::Nfts(pallet_nfts::Call::set_attributes_pre_signed { .. }) |
					RuntimeCall::Nfts(pallet_nfts::Call::lock_item_transfer { .. }) |
					RuntimeCall::Nfts(pallet_nfts::Call::unlock_item_transfer { .. }) |
					RuntimeCall::Nfts(pallet_nfts::Call::lock_item_properties { .. }) |
					RuntimeCall::Nfts(pallet_nfts::Call::set_metadata { .. }) |
					RuntimeCall::Nfts(pallet_nfts::Call::clear_metadata { .. }) |
					RuntimeCall::Nfts(pallet_nfts::Call::set_collection_metadata { .. }) |
					RuntimeCall::Nfts(pallet_nfts::Call::clear_collection_metadata { .. }) |
					RuntimeCall::Uniques(pallet_uniques::Call::mint { .. }) |
					RuntimeCall::Uniques(pallet_uniques::Call::burn { .. }) |
					RuntimeCall::Uniques(pallet_uniques::Call::freeze { .. }) |
					RuntimeCall::Uniques(pallet_uniques::Call::thaw { .. }) |
					RuntimeCall::Uniques(pallet_uniques::Call::freeze_collection { .. }) |
					RuntimeCall::Uniques(pallet_uniques::Call::thaw_collection { .. }) |
					RuntimeCall::Utility { .. } |
					RuntimeCall::Multisig { .. }
			),
			ProxyType::Collator => matches!(
				c,
				RuntimeCall::CollatorSelection { .. } |
					RuntimeCall::Utility { .. } |
					RuntimeCall::Multisig { .. }
			),
		}
	}

	fn is_superset(&self, o: &Self) -> bool {
		match (self, o) {
			(x, y) if x == y => true,
			(ProxyType::Any, _) => true,
			(_, ProxyType::Any) => false,
			(ProxyType::Assets, ProxyType::AssetOwner) => true,
			(ProxyType::Assets, ProxyType::AssetManager) => true,
			(ProxyType::NonTransfer, ProxyType::Collator) => true,
			_ => false,
		}
	}
}

impl pallet_proxy::Config for Runtime {
	type RuntimeEvent = RuntimeEvent;
	type RuntimeCall = RuntimeCall;
	type Currency = Balances;
	type ProxyType = ProxyType;
	type ProxyDepositBase = ProxyDepositBase;
	type ProxyDepositFactor = ProxyDepositFactor;
	type MaxProxies = MaxProxies;
	type WeightInfo = weights::pallet_proxy::WeightInfo<Runtime>;
	type MaxPending = MaxPending;
	type CallHasher = BlakeTwo256;
	type AnnouncementDepositBase = AnnouncementDepositBase;
	type AnnouncementDepositFactor = AnnouncementDepositFactor;
}

parameter_types! {
	pub const ReservedXcmpWeight: Weight = MAXIMUM_BLOCK_WEIGHT.saturating_div(4);
	pub const ReservedDmpWeight: Weight = MAXIMUM_BLOCK_WEIGHT.saturating_div(4);
}

impl cumulus_pallet_parachain_system::Config for Runtime {
	type WeightInfo = weights::cumulus_pallet_parachain_system::WeightInfo<Runtime>;
	type RuntimeEvent = RuntimeEvent;
	type OnSystemEvent = ();
	type SelfParaId = parachain_info::Pallet<Runtime>;
	type DmpQueue = frame_support::traits::EnqueueWithOrigin<MessageQueue, RelayOrigin>;
	type ReservedDmpWeight = ReservedDmpWeight;
	type OutboundXcmpMessageSource = XcmpQueue;
	type XcmpMessageHandler = XcmpQueue;
	type ReservedXcmpWeight = ReservedXcmpWeight;
	type CheckAssociatedRelayNumber = RelayNumberStrictlyIncreases;
	type ConsensusHook = cumulus_pallet_aura_ext::FixedVelocityConsensusHook<
		Runtime,
		RELAY_CHAIN_SLOT_DURATION_MILLIS,
		BLOCK_PROCESSING_VELOCITY,
		UNINCLUDED_SEGMENT_CAPACITY,
	>;
}

parameter_types! {
	pub MessageQueueServiceWeight: Weight = Perbill::from_percent(35) * RuntimeBlockWeights::get().max_block;
}

impl pallet_message_queue::Config for Runtime {
	type RuntimeEvent = RuntimeEvent;
	type WeightInfo = weights::pallet_message_queue::WeightInfo<Runtime>;
	#[cfg(feature = "runtime-benchmarks")]
	type MessageProcessor = pallet_message_queue::mock_helpers::NoopMessageProcessor<
		cumulus_primitives_core::AggregateMessageOrigin,
	>;
	#[cfg(not(feature = "runtime-benchmarks"))]
	type MessageProcessor = xcm_builder::ProcessXcmMessage<
		AggregateMessageOrigin,
		xcm_executor::XcmExecutor<xcm_config::XcmConfig>,
		RuntimeCall,
	>;
	type Size = u32;
	// The XCMP queue pallet is only ever able to handle the `Sibling(ParaId)` origin:
	type QueueChangeHandler = NarrowOriginToSibling<XcmpQueue>;
	type QueuePausedQuery = NarrowOriginToSibling<XcmpQueue>;
	type HeapSize = sp_core::ConstU32<{ 64 * 1024 }>;
	type MaxStale = sp_core::ConstU32<8>;
	type ServiceWeight = MessageQueueServiceWeight;
}

impl parachain_info::Config for Runtime {}

impl cumulus_pallet_aura_ext::Config for Runtime {}

parameter_types! {
	/// The asset ID for the asset that we use to pay for message delivery fees.
	pub FeeAssetId: AssetId = Concrete(xcm_config::TokenLocation::get());
	/// The base fee for the message delivery fees.
	pub const BaseDeliveryFee: u128 = CENTS.saturating_mul(3);
}

pub type PriceForSiblingParachainDelivery = polkadot_runtime_common::xcm_sender::ExponentialPrice<
	FeeAssetId,
	BaseDeliveryFee,
	TransactionByteFee,
	XcmpQueue,
>;

impl cumulus_pallet_xcmp_queue::Config for Runtime {
	type WeightInfo = weights::cumulus_pallet_xcmp_queue::WeightInfo<Runtime>;
	type RuntimeEvent = RuntimeEvent;
	type ChannelInfo = ParachainSystem;
	type VersionWrapper = PolkadotXcm;
	type XcmpQueue = TransformOrigin<MessageQueue, AggregateMessageOrigin, ParaId, ParaIdToSibling>;
	type MaxInboundSuspended = sp_core::ConstU32<1_000>;
	type ControllerOrigin = EnsureRoot<AccountId>;
	type ControllerOriginConverter = xcm_config::XcmOriginToTransactDispatchOrigin;
	type PriceForSiblingDelivery = PriceForSiblingParachainDelivery;
}

parameter_types! {
	pub const RelayOrigin: AggregateMessageOrigin = AggregateMessageOrigin::Parent;
}

impl cumulus_pallet_dmp_queue::Config for Runtime {
	type WeightInfo = weights::cumulus_pallet_dmp_queue::WeightInfo<Runtime>;
	type RuntimeEvent = RuntimeEvent;
	type DmpSink = frame_support::traits::EnqueueWithOrigin<MessageQueue, RelayOrigin>;
}

parameter_types! {
	pub const Period: u32 = 6 * HOURS;
	pub const Offset: u32 = 0;
}

impl pallet_session::Config for Runtime {
	type RuntimeEvent = RuntimeEvent;
	type ValidatorId = <Self as frame_system::Config>::AccountId;
	// we don't have stash and controller, thus we don't need the convert as well.
	type ValidatorIdOf = pallet_collator_selection::IdentityCollator;
	type ShouldEndSession = pallet_session::PeriodicSessions<Period, Offset>;
	type NextSessionRotation = pallet_session::PeriodicSessions<Period, Offset>;
	type SessionManager = CollatorSelection;
	// Essentially just Aura, but let's be pedantic.
	type SessionHandler = <SessionKeys as sp_runtime::traits::OpaqueKeys>::KeyTypeIdProviders;
	type Keys = SessionKeys;
	type WeightInfo = weights::pallet_session::WeightInfo<Runtime>;
}

impl pallet_aura::Config for Runtime {
	type AuthorityId = AuraId;
	type DisabledValidators = ();
	type MaxAuthorities = ConstU32<100_000>;
	type AllowMultipleBlocksPerSlot = ConstBool<false>;
	#[cfg(feature = "experimental")]
	type SlotDuration = pallet_aura::MinimumPeriodTimesTwo<Self>;
}

parameter_types! {
	pub const PotId: PalletId = PalletId(*b"PotStake");
	pub const SessionLength: BlockNumber = 6 * HOURS;
	// StakingAdmin pluralistic body.
	pub const StakingAdminBodyId: BodyId = BodyId::Defense;
}

/// We allow root and the `StakingAdmin` to execute privileged collator selection operations.
pub type CollatorSelectionUpdateOrigin = EitherOfDiverse<
	EnsureRoot<AccountId>,
	EnsureXcm<IsVoiceOfBody<GovernanceLocation, StakingAdminBodyId>>,
>;

impl pallet_collator_selection::Config for Runtime {
	type RuntimeEvent = RuntimeEvent;
	type Currency = Balances;
	type UpdateOrigin = CollatorSelectionUpdateOrigin;
	type PotId = PotId;
	type MaxCandidates = ConstU32<100>;
	type MinEligibleCollators = ConstU32<4>;
	type MaxInvulnerables = ConstU32<20>;
	// should be a multiple of session or things will get inconsistent
	type KickThreshold = Period;
	type ValidatorId = <Self as frame_system::Config>::AccountId;
	type ValidatorIdOf = pallet_collator_selection::IdentityCollator;
	type ValidatorRegistration = Session;
	type WeightInfo = weights::pallet_collator_selection::WeightInfo<Runtime>;
}

impl pallet_asset_conversion_tx_payment::Config for Runtime {
	type RuntimeEvent = RuntimeEvent;
	type Fungibles = LocalAndForeignAssets<
		Assets,
		AssetIdForTrustBackedAssetsConvert<TrustBackedAssetsPalletLocation>,
		ForeignAssets,
	>;
	type OnChargeAssetTransaction = AssetConversionAdapter<Balances, AssetConversion>;
}

parameter_types! {
	pub const UniquesCollectionDeposit: Balance = UNITS / 10; // 1 / 10 UNIT deposit to create a collection
	pub const UniquesItemDeposit: Balance = UNITS / 1_000; // 1 / 1000 UNIT deposit to mint an item
	pub const UniquesMetadataDepositBase: Balance = deposit(1, 129);
	pub const UniquesAttributeDepositBase: Balance = deposit(1, 0);
	pub const UniquesDepositPerByte: Balance = deposit(0, 1);
}

impl pallet_uniques::Config for Runtime {
	type RuntimeEvent = RuntimeEvent;
	type CollectionId = u32;
	type ItemId = u32;
	type Currency = Balances;
	type ForceOrigin = AssetsForceOrigin;
	type CollectionDeposit = UniquesCollectionDeposit;
	type ItemDeposit = UniquesItemDeposit;
	type MetadataDepositBase = UniquesMetadataDepositBase;
	type AttributeDepositBase = UniquesAttributeDepositBase;
	type DepositPerByte = UniquesDepositPerByte;
	type StringLimit = ConstU32<128>;
	type KeyLimit = ConstU32<32>;
	type ValueLimit = ConstU32<64>;
	type WeightInfo = weights::pallet_uniques::WeightInfo<Runtime>;
	#[cfg(feature = "runtime-benchmarks")]
	type Helper = ();
	type CreateOrigin = AsEnsureOriginWithArg<EnsureSigned<AccountId>>;
	type Locker = ();
}

parameter_types! {
	pub const NftFractionalizationPalletId: PalletId = PalletId(*b"fraction");
	pub NewAssetSymbol: BoundedVec<u8, AssetsStringLimit> = (*b"FRAC").to_vec().try_into().unwrap();
	pub NewAssetName: BoundedVec<u8, AssetsStringLimit> = (*b"Frac").to_vec().try_into().unwrap();
}

impl pallet_nft_fractionalization::Config for Runtime {
	type RuntimeEvent = RuntimeEvent;
	type Deposit = AssetDeposit;
	type Currency = Balances;
	type NewAssetSymbol = NewAssetSymbol;
	type NewAssetName = NewAssetName;
	type StringLimit = AssetsStringLimit;
	type NftCollectionId = <Self as pallet_nfts::Config>::CollectionId;
	type NftId = <Self as pallet_nfts::Config>::ItemId;
	type AssetBalance = <Self as pallet_balances::Config>::Balance;
	type AssetId = <Self as pallet_assets::Config<TrustBackedAssetsInstance>>::AssetId;
	type Assets = Assets;
	type Nfts = Nfts;
	type PalletId = NftFractionalizationPalletId;
	type WeightInfo = pallet_nft_fractionalization::weights::SubstrateWeight<Runtime>;
	type RuntimeHoldReason = RuntimeHoldReason;
	#[cfg(feature = "runtime-benchmarks")]
	type BenchmarkHelper = ();
}

parameter_types! {
	pub NftsPalletFeatures: PalletFeatures = PalletFeatures::all_enabled();
	pub const NftsMaxDeadlineDuration: BlockNumber = 12 * 30 * DAYS;
	// re-use the Uniques deposits
	pub const NftsCollectionDeposit: Balance = UniquesCollectionDeposit::get();
	pub const NftsItemDeposit: Balance = UniquesItemDeposit::get();
	pub const NftsMetadataDepositBase: Balance = UniquesMetadataDepositBase::get();
	pub const NftsAttributeDepositBase: Balance = UniquesAttributeDepositBase::get();
	pub const NftsDepositPerByte: Balance = UniquesDepositPerByte::get();
}

impl pallet_nfts::Config for Runtime {
	type RuntimeEvent = RuntimeEvent;
	type CollectionId = u32;
	type ItemId = u32;
	type Currency = Balances;
	type CreateOrigin = AsEnsureOriginWithArg<EnsureSigned<AccountId>>;
	type ForceOrigin = AssetsForceOrigin;
	type Locker = ();
	type CollectionDeposit = NftsCollectionDeposit;
	type ItemDeposit = NftsItemDeposit;
	type MetadataDepositBase = NftsMetadataDepositBase;
	type AttributeDepositBase = NftsAttributeDepositBase;
	type DepositPerByte = NftsDepositPerByte;
	type StringLimit = ConstU32<256>;
	type KeyLimit = ConstU32<64>;
	type ValueLimit = ConstU32<256>;
	type ApprovalsLimit = ConstU32<20>;
	type ItemAttributesApprovalsLimit = ConstU32<30>;
	type MaxTips = ConstU32<10>;
	type MaxDeadlineDuration = NftsMaxDeadlineDuration;
	type MaxAttributesPerCall = ConstU32<10>;
	type Features = NftsPalletFeatures;
	type OffchainSignature = Signature;
	type OffchainPublic = <Signature as Verify>::Signer;
	type WeightInfo = weights::pallet_nfts::WeightInfo<Runtime>;
	#[cfg(feature = "runtime-benchmarks")]
	type Helper = ();
}

/// XCM router instance to BridgeHub with bridging capabilities for `Westend` global
/// consensus with dynamic fees and back-pressure.
pub type ToWestendXcmRouterInstance = pallet_xcm_bridge_hub_router::Instance3;
impl pallet_xcm_bridge_hub_router::Config<ToWestendXcmRouterInstance> for Runtime {
	type WeightInfo = weights::pallet_xcm_bridge_hub_router::WeightInfo<Runtime>;

	type UniversalLocation = xcm_config::UniversalLocation;
	type BridgedNetworkId = xcm_config::bridging::to_westend::WestendNetwork;
	type Bridges = xcm_config::bridging::NetworkExportTable;

	#[cfg(not(feature = "runtime-benchmarks"))]
	type BridgeHubOrigin = EnsureXcm<Equals<xcm_config::bridging::SiblingBridgeHub>>;
	#[cfg(feature = "runtime-benchmarks")]
	type BridgeHubOrigin = EitherOfDiverse<
		// for running benchmarks
		EnsureRoot<AccountId>,
		// for running tests with `--feature runtime-benchmarks`
		EnsureXcm<Equals<xcm_config::bridging::SiblingBridgeHub>>,
	>;

	type ToBridgeHubSender = XcmpQueue;
	type WithBridgeHubChannel =
		cumulus_pallet_xcmp_queue::bridging::InAndOutXcmpChannelStatusProvider<
			xcm_config::bridging::SiblingBridgeHubParaId,
			Runtime,
		>;

	type ByteFee = xcm_config::bridging::XcmBridgeHubRouterByteFee;
	type FeeAsset = xcm_config::bridging::XcmBridgeHubRouterFeeAssetId;
}

// Create the runtime by composing the FRAME pallets that were previously configured.
construct_runtime!(
	pub enum Runtime
	{
		// System support stuff.
		System: frame_system::{Pallet, Call, Config<T>, Storage, Event<T>} = 0,
		ParachainSystem: cumulus_pallet_parachain_system::{
			Pallet, Call, Config<T>, Storage, Inherent, Event<T>, ValidateUnsigned,
		} = 1,
		Timestamp: pallet_timestamp::{Pallet, Call, Storage, Inherent} = 3,
		ParachainInfo: parachain_info::{Pallet, Storage, Config<T>} = 4,

		// Monetary stuff.
		Balances: pallet_balances::{Pallet, Call, Storage, Config<T>, Event<T>} = 10,
		TransactionPayment: pallet_transaction_payment::{Pallet, Storage, Event<T>} = 11,
		AssetTxPayment: pallet_asset_conversion_tx_payment::{Pallet, Event<T>} = 13,

		// Collator support. the order of these 5 are important and shall not change.
		Authorship: pallet_authorship::{Pallet, Storage} = 20,
		CollatorSelection: pallet_collator_selection::{Pallet, Call, Storage, Event<T>, Config<T>} = 21,
		Session: pallet_session::{Pallet, Call, Storage, Event, Config<T>} = 22,
		Aura: pallet_aura::{Pallet, Storage, Config<T>} = 23,
		AuraExt: cumulus_pallet_aura_ext::{Pallet, Storage, Config<T>} = 24,

		// XCM helpers.
		XcmpQueue: cumulus_pallet_xcmp_queue::{Pallet, Call, Storage, Event<T>} = 30,
		PolkadotXcm: pallet_xcm::{Pallet, Call, Storage, Event<T>, Origin, Config<T>} = 31,
		CumulusXcm: cumulus_pallet_xcm::{Pallet, Event<T>, Origin} = 32,
		DmpQueue: cumulus_pallet_dmp_queue::{Pallet, Call, Storage, Event<T>} = 33,
		MessageQueue: pallet_message_queue::{Pallet, Call, Storage, Event<T>} = 34,

		// Handy utilities.
		Utility: pallet_utility::{Pallet, Call, Event} = 40,
		Multisig: pallet_multisig::{Pallet, Call, Storage, Event<T>} = 41,
		Proxy: pallet_proxy::{Pallet, Call, Storage, Event<T>} = 42,

		// Bridge utilities.
		ToWestendXcmRouter: pallet_xcm_bridge_hub_router::<Instance3>::{Pallet, Storage, Call} = 45,

		// The main stage.
		Assets: pallet_assets::<Instance1>::{Pallet, Call, Storage, Event<T>} = 50,
		Uniques: pallet_uniques::{Pallet, Call, Storage, Event<T>} = 51,
		Nfts: pallet_nfts::{Pallet, Call, Storage, Event<T>} = 52,
		ForeignAssets: pallet_assets::<Instance2>::{Pallet, Call, Storage, Event<T>} = 53,
		NftFractionalization: pallet_nft_fractionalization::{Pallet, Call, Storage, Event<T>, HoldReason} = 54,

		PoolAssets: pallet_assets::<Instance3>::{Pallet, Call, Storage, Event<T>} = 55,
		AssetConversion: pallet_asset_conversion::{Pallet, Call, Storage, Event<T>} = 56,

		#[cfg(feature = "state-trie-version-1")]
		StateTrieMigration: pallet_state_trie_migration = 70,
	}
);

/// The address format for describing accounts.
pub type Address = sp_runtime::MultiAddress<AccountId, ()>;
/// Block type as expected by this runtime.
pub type Block = generic::Block<Header, UncheckedExtrinsic>;
/// A Block signed with a Justification
pub type SignedBlock = generic::SignedBlock<Block>;
/// BlockId type as expected by this runtime.
pub type BlockId = generic::BlockId<Block>;
/// The SignedExtension to the basic transaction logic.
pub type SignedExtra = (
	frame_system::CheckNonZeroSender<Runtime>,
	frame_system::CheckSpecVersion<Runtime>,
	frame_system::CheckTxVersion<Runtime>,
	frame_system::CheckGenesis<Runtime>,
	frame_system::CheckEra<Runtime>,
	frame_system::CheckNonce<Runtime>,
	frame_system::CheckWeight<Runtime>,
	pallet_asset_conversion_tx_payment::ChargeAssetTxPayment<Runtime>,
);
/// Unchecked extrinsic type as expected by this runtime.
pub type UncheckedExtrinsic =
	generic::UncheckedExtrinsic<Address, RuntimeCall, Signature, SignedExtra>;
<<<<<<< HEAD

/// All migrations that will run on the next runtime upgrade.
///
/// This contains the combined migrations of the last 10 releases. It allows to skip runtime
/// upgrades in case governance decides to do so. THE ORDER IS IMPORTANT.
#[rustfmt::skip]
pub type Migrations = (
	migrations::V1_04_00,
	migrations::Unreleased
);

/// The runtime migrations per release.
#[allow(deprecated, missing_docs)]
pub mod migrations {
	use super::*;

	pub type V1_04_00 = ();

	pub type Unreleased = (pallet_collator_selection::migration::v1::MigrateToV1<Runtime>,);
=======
/// Migrations to apply on runtime upgrade.
pub type Migrations =
	(pallet_collator_selection::migration::v1::MigrateToV1<Runtime>, InitStorageVersions);

/// Migration to initialize storage versions for pallets added after genesis.
///
/// This is now done automatically (see <https://github.com/paritytech/polkadot-sdk/pull/1297>),
/// but some pallets had made it in and had storage set in them for this parachain before it was
/// merged.
pub struct InitStorageVersions;

impl frame_support::traits::OnRuntimeUpgrade for InitStorageVersions {
	fn on_runtime_upgrade() -> Weight {
		use frame_support::traits::{GetStorageVersion, StorageVersion};

		let mut writes = 0;

		if PolkadotXcm::on_chain_storage_version() == StorageVersion::new(0) {
			PolkadotXcm::current_storage_version().put::<PolkadotXcm>();
			writes.saturating_inc();
		}

		if Multisig::on_chain_storage_version() == StorageVersion::new(0) {
			Multisig::current_storage_version().put::<Multisig>();
			writes.saturating_inc();
		}

		if Assets::on_chain_storage_version() == StorageVersion::new(0) {
			Assets::current_storage_version().put::<Assets>();
			writes.saturating_inc();
		}

		if Uniques::on_chain_storage_version() == StorageVersion::new(0) {
			Uniques::current_storage_version().put::<Uniques>();
			writes.saturating_inc();
		}

		if Nfts::on_chain_storage_version() == StorageVersion::new(0) {
			Nfts::current_storage_version().put::<Nfts>();
			writes.saturating_inc();
		}

		if ForeignAssets::on_chain_storage_version() == StorageVersion::new(0) {
			ForeignAssets::current_storage_version().put::<ForeignAssets>();
			writes.saturating_inc();
		}

		if PoolAssets::on_chain_storage_version() == StorageVersion::new(0) {
			PoolAssets::current_storage_version().put::<PoolAssets>();
			writes.saturating_inc();
		}

		<Runtime as frame_system::Config>::DbWeight::get().reads_writes(7, writes)
	}
>>>>>>> 408af9b3
}

/// Executive: handles dispatch to the various modules.
pub type Executive = frame_executive::Executive<
	Runtime,
	Block,
	frame_system::ChainContext<Runtime>,
	Runtime,
	AllPalletsWithSystem,
	Migrations,
>;

#[cfg(feature = "runtime-benchmarks")]
#[macro_use]
extern crate frame_benchmarking;

#[cfg(feature = "runtime-benchmarks")]
mod benches {
	define_benchmarks!(
		[frame_system, SystemBench::<Runtime>]
		[pallet_assets, Local]
		[pallet_assets, Foreign]
		[pallet_assets, Pool]
		[pallet_asset_conversion, AssetConversion]
		[pallet_balances, Balances]
		[pallet_multisig, Multisig]
		[pallet_nft_fractionalization, NftFractionalization]
		[pallet_nfts, Nfts]
		[pallet_proxy, Proxy]
		[pallet_session, SessionBench::<Runtime>]
		[pallet_uniques, Uniques]
		[pallet_utility, Utility]
		[pallet_timestamp, Timestamp]
		[pallet_collator_selection, CollatorSelection]
		[cumulus_pallet_xcmp_queue, XcmpQueue]
		[pallet_xcm_bridge_hub_router, ToWestend]
		// XCM
		[pallet_xcm, PalletXcmExtrinsicsBenchmark::<Runtime>]
		// NOTE: Make sure you point to the individual modules below.
		[pallet_xcm_benchmarks::fungible, XcmBalances]
		[pallet_xcm_benchmarks::generic, XcmGeneric]
	);
}

impl_runtime_apis! {
	impl sp_consensus_aura::AuraApi<Block, AuraId> for Runtime {
		fn slot_duration() -> sp_consensus_aura::SlotDuration {
			sp_consensus_aura::SlotDuration::from_millis(Aura::slot_duration())
		}

		fn authorities() -> Vec<AuraId> {
			Aura::authorities().into_inner()
		}
	}

	impl sp_api::Core<Block> for Runtime {
		fn version() -> RuntimeVersion {
			VERSION
		}

		fn execute_block(block: Block) {
			Executive::execute_block(block)
		}

		fn initialize_block(header: &<Block as BlockT>::Header) {
			Executive::initialize_block(header)
		}
	}

	impl sp_api::Metadata<Block> for Runtime {
		fn metadata() -> OpaqueMetadata {
			OpaqueMetadata::new(Runtime::metadata().into())
		}

		fn metadata_at_version(version: u32) -> Option<OpaqueMetadata> {
			Runtime::metadata_at_version(version)
		}

		fn metadata_versions() -> sp_std::vec::Vec<u32> {
			Runtime::metadata_versions()
		}
	}

	impl sp_block_builder::BlockBuilder<Block> for Runtime {
		fn apply_extrinsic(extrinsic: <Block as BlockT>::Extrinsic) -> ApplyExtrinsicResult {
			Executive::apply_extrinsic(extrinsic)
		}

		fn finalize_block() -> <Block as BlockT>::Header {
			Executive::finalize_block()
		}

		fn inherent_extrinsics(data: sp_inherents::InherentData) -> Vec<<Block as BlockT>::Extrinsic> {
			data.create_extrinsics()
		}

		fn check_inherents(
			block: Block,
			data: sp_inherents::InherentData,
		) -> sp_inherents::CheckInherentsResult {
			data.check_extrinsics(&block)
		}
	}

	impl sp_transaction_pool::runtime_api::TaggedTransactionQueue<Block> for Runtime {
		fn validate_transaction(
			source: TransactionSource,
			tx: <Block as BlockT>::Extrinsic,
			block_hash: <Block as BlockT>::Hash,
		) -> TransactionValidity {
			Executive::validate_transaction(source, tx, block_hash)
		}
	}

	impl sp_offchain::OffchainWorkerApi<Block> for Runtime {
		fn offchain_worker(header: &<Block as BlockT>::Header) {
			Executive::offchain_worker(header)
		}
	}

	impl sp_session::SessionKeys<Block> for Runtime {
		fn generate_session_keys(seed: Option<Vec<u8>>) -> Vec<u8> {
			SessionKeys::generate(seed)
		}

		fn decode_session_keys(
			encoded: Vec<u8>,
		) -> Option<Vec<(Vec<u8>, KeyTypeId)>> {
			SessionKeys::decode_into_raw_public_keys(&encoded)
		}
	}

	impl frame_system_rpc_runtime_api::AccountNonceApi<Block, AccountId, Nonce> for Runtime {
		fn account_nonce(account: AccountId) -> Nonce {
			System::account_nonce(account)
		}
	}

	impl pallet_asset_conversion::AssetConversionApi<
		Block,
		Balance,
		u128,
		Box<MultiLocation>,
	> for Runtime
	{
		fn quote_price_exact_tokens_for_tokens(asset1: Box<MultiLocation>, asset2: Box<MultiLocation>, amount: u128, include_fee: bool) -> Option<Balance> {
			AssetConversion::quote_price_exact_tokens_for_tokens(asset1, asset2, amount, include_fee)
		}
		fn quote_price_tokens_for_exact_tokens(asset1: Box<MultiLocation>, asset2: Box<MultiLocation>, amount: u128, include_fee: bool) -> Option<Balance> {
			AssetConversion::quote_price_tokens_for_exact_tokens(asset1, asset2, amount, include_fee)
		}
		fn get_reserves(asset1: Box<MultiLocation>, asset2: Box<MultiLocation>) -> Option<(Balance, Balance)> {
			AssetConversion::get_reserves(&asset1, &asset2).ok()
		}
	}

	impl pallet_transaction_payment_rpc_runtime_api::TransactionPaymentApi<Block, Balance> for Runtime {
		fn query_info(
			uxt: <Block as BlockT>::Extrinsic,
			len: u32,
		) -> pallet_transaction_payment_rpc_runtime_api::RuntimeDispatchInfo<Balance> {
			TransactionPayment::query_info(uxt, len)
		}
		fn query_fee_details(
			uxt: <Block as BlockT>::Extrinsic,
			len: u32,
		) -> pallet_transaction_payment::FeeDetails<Balance> {
			TransactionPayment::query_fee_details(uxt, len)
		}
		fn query_weight_to_fee(weight: Weight) -> Balance {
			TransactionPayment::weight_to_fee(weight)
		}
		fn query_length_to_fee(length: u32) -> Balance {
			TransactionPayment::length_to_fee(length)
		}
	}

	impl pallet_transaction_payment_rpc_runtime_api::TransactionPaymentCallApi<Block, Balance, RuntimeCall>
		for Runtime
	{
		fn query_call_info(
			call: RuntimeCall,
			len: u32,
		) -> pallet_transaction_payment::RuntimeDispatchInfo<Balance> {
			TransactionPayment::query_call_info(call, len)
		}
		fn query_call_fee_details(
			call: RuntimeCall,
			len: u32,
		) -> pallet_transaction_payment::FeeDetails<Balance> {
			TransactionPayment::query_call_fee_details(call, len)
		}
		fn query_weight_to_fee(weight: Weight) -> Balance {
			TransactionPayment::weight_to_fee(weight)
		}
		fn query_length_to_fee(length: u32) -> Balance {
			TransactionPayment::length_to_fee(length)
		}
	}

	impl assets_common::runtime_api::FungiblesApi<
		Block,
		AccountId,
	> for Runtime
	{
		fn query_account_balances(account: AccountId) -> Result<xcm::VersionedMultiAssets, assets_common::runtime_api::FungiblesAccessError> {
			use assets_common::fungible_conversion::{convert, convert_balance};
			Ok([
				// collect pallet_balance
				{
					let balance = Balances::free_balance(account.clone());
					if balance > 0 {
						vec![convert_balance::<TokenLocation, Balance>(balance)?]
					} else {
						vec![]
					}
				},
				// collect pallet_assets (TrustBackedAssets)
				convert::<_, _, _, _, TrustBackedAssetsConvertedConcreteId>(
					Assets::account_balances(account.clone())
						.iter()
						.filter(|(_, balance)| balance > &0)
				)?,
				// collect pallet_assets (ForeignAssets)
				convert::<_, _, _, _, ForeignAssetsConvertedConcreteId>(
					ForeignAssets::account_balances(account.clone())
						.iter()
						.filter(|(_, balance)| balance > &0)
				)?,
				// collect pallet_assets (PoolAssets)
				convert::<_, _, _, _, PoolAssetsConvertedConcreteId>(
					PoolAssets::account_balances(account)
						.iter()
						.filter(|(_, balance)| balance > &0)
				)?,
				// collect ... e.g. other tokens
			].concat().into())
		}
	}

	impl cumulus_primitives_core::CollectCollationInfo<Block> for Runtime {
		fn collect_collation_info(header: &<Block as BlockT>::Header) -> cumulus_primitives_core::CollationInfo {
			ParachainSystem::collect_collation_info(header)
		}
	}

	#[cfg(feature = "try-runtime")]
	impl frame_try_runtime::TryRuntime<Block> for Runtime {
		fn on_runtime_upgrade(checks: frame_try_runtime::UpgradeCheckSelect) -> (Weight, Weight) {
			let weight = Executive::try_runtime_upgrade(checks).unwrap();
			(weight, RuntimeBlockWeights::get().max_block)
		}

		fn execute_block(
			block: Block,
			state_root_check: bool,
			signature_check: bool,
			select: frame_try_runtime::TryStateSelect,
		) -> Weight {
			// NOTE: intentional unwrap: we don't want to propagate the error backwards, and want to
			// have a backtrace here.
			Executive::try_execute_block(block, state_root_check, signature_check, select).unwrap()
		}
	}

	#[cfg(feature = "runtime-benchmarks")]
	impl frame_benchmarking::Benchmark<Block> for Runtime {
		fn benchmark_metadata(extra: bool) -> (
			Vec<frame_benchmarking::BenchmarkList>,
			Vec<frame_support::traits::StorageInfo>,
		) {
			use frame_benchmarking::{Benchmarking, BenchmarkList};
			use frame_support::traits::StorageInfoTrait;
			use frame_system_benchmarking::Pallet as SystemBench;
			use cumulus_pallet_session_benchmarking::Pallet as SessionBench;
			use pallet_xcm::benchmarking::Pallet as PalletXcmExtrinsicsBenchmark;
			use pallet_xcm_bridge_hub_router::benchmarking::Pallet as XcmBridgeHubRouterBench;

			// This is defined once again in dispatch_benchmark, because list_benchmarks!
			// and add_benchmarks! are macros exported by define_benchmarks! macros and those types
			// are referenced in that call.
			type XcmBalances = pallet_xcm_benchmarks::fungible::Pallet::<Runtime>;
			type XcmGeneric = pallet_xcm_benchmarks::generic::Pallet::<Runtime>;

			// Benchmark files generated for `Assets/ForeignAssets` instances are by default
			// `pallet_assets_assets.rs / pallet_assets_foreign_assets`, which is not really nice,
			// so with this redefinition we can change names to nicer:
			// `pallet_assets_local.rs / pallet_assets_foreign.rs`.
			type Local = pallet_assets::Pallet::<Runtime, TrustBackedAssetsInstance>;
			type Foreign = pallet_assets::Pallet::<Runtime, ForeignAssetsInstance>;
			type Pool = pallet_assets::Pallet::<Runtime, PoolAssetsInstance>;

			type ToWestend = XcmBridgeHubRouterBench<Runtime, ToWestendXcmRouterInstance>;

			let mut list = Vec::<BenchmarkList>::new();
			list_benchmarks!(list, extra);

			let storage_info = AllPalletsWithSystem::storage_info();
			(list, storage_info)
		}

		fn dispatch_benchmark(
			config: frame_benchmarking::BenchmarkConfig
		) -> Result<Vec<frame_benchmarking::BenchmarkBatch>, sp_runtime::RuntimeString> {
			use frame_benchmarking::{Benchmarking, BenchmarkBatch, BenchmarkError};
			use sp_storage::TrackedStorageKey;

			use frame_system_benchmarking::Pallet as SystemBench;
			impl frame_system_benchmarking::Config for Runtime {
				fn setup_set_code_requirements(code: &sp_std::vec::Vec<u8>) -> Result<(), BenchmarkError> {
					ParachainSystem::initialize_for_set_code_benchmark(code.len() as u32);
					Ok(())
				}

				fn verify_set_code() {
					System::assert_last_event(cumulus_pallet_parachain_system::Event::<Runtime>::ValidationFunctionStored.into());
				}
			}

			use cumulus_pallet_session_benchmarking::Pallet as SessionBench;
			impl cumulus_pallet_session_benchmarking::Config for Runtime {}

			use pallet_xcm_bridge_hub_router::benchmarking::{
				Pallet as XcmBridgeHubRouterBench,
				Config as XcmBridgeHubRouterConfig,
			};

			use pallet_xcm::benchmarking::Pallet as PalletXcmExtrinsicsBenchmark;
			impl pallet_xcm::benchmarking::Config for Runtime {
				fn reachable_dest() -> Option<MultiLocation> {
					Some(Parent.into())
				}

				fn teleportable_asset_and_dest() -> Option<(MultiAsset, MultiLocation)> {
					// Relay/native token can be teleported between AH and Relay.
					Some((
						MultiAsset {
							fun: Fungible(EXISTENTIAL_DEPOSIT),
							id: Concrete(Parent.into())
						},
						Parent.into(),
					))
				}

				fn reserve_transferable_asset_and_dest() -> Option<(MultiAsset, MultiLocation)> {
					// AH can reserve transfer native token to some random parachain.
					let random_para_id = 43211234;
					ParachainSystem::open_outbound_hrmp_channel_for_benchmarks_or_tests(
						random_para_id.into()
					);
					Some((
						MultiAsset {
							fun: Fungible(EXISTENTIAL_DEPOSIT),
							id: Concrete(Parent.into())
						},
						ParentThen(Parachain(random_para_id).into()).into(),
					))
				}
			}

			impl XcmBridgeHubRouterConfig<ToWestendXcmRouterInstance> for Runtime {
				fn make_congested() {
					cumulus_pallet_xcmp_queue::bridging::suspend_channel_for_benchmarks::<Runtime>(
						xcm_config::bridging::SiblingBridgeHubParaId::get().into()
					);
				}
				fn ensure_bridged_target_destination() -> MultiLocation {
					ParachainSystem::open_outbound_hrmp_channel_for_benchmarks_or_tests(
						xcm_config::bridging::SiblingBridgeHubParaId::get().into()
					);
					xcm_config::bridging::to_westend::AssetHubWestend::get()
				}
			}

			use xcm::latest::prelude::*;
			use xcm_config::{TokenLocation, MaxAssetsIntoHolding};
			use pallet_xcm_benchmarks::asset_instance_from;

			parameter_types! {
				pub ExistentialDepositMultiAsset: Option<MultiAsset> = Some((
					TokenLocation::get(),
					ExistentialDeposit::get()
				).into());
			}

			impl pallet_xcm_benchmarks::Config for Runtime {
				type XcmConfig = xcm_config::XcmConfig;
				type AccountIdConverter = xcm_config::LocationToAccountId;
				type DeliveryHelper = cumulus_primitives_utility::ToParentDeliveryHelper<
				xcm_config::XcmConfig,
					ExistentialDepositMultiAsset,
					xcm_config::PriceForParentDelivery,
				>;
				fn valid_destination() -> Result<MultiLocation, BenchmarkError> {
					Ok(TokenLocation::get())
				}
				fn worst_case_holding(depositable_count: u32) -> MultiAssets {
					// A mix of fungible, non-fungible, and concrete assets.
					let holding_non_fungibles = MaxAssetsIntoHolding::get() / 2 - depositable_count;
					let holding_fungibles = holding_non_fungibles.saturating_sub(1);
					let fungibles_amount: u128 = 100;
					let mut assets = (0..holding_fungibles)
						.map(|i| {
							MultiAsset {
								id: Concrete(GeneralIndex(i as u128).into()),
								fun: Fungible(fungibles_amount * i as u128),
							}
						})
						.chain(core::iter::once(MultiAsset { id: Concrete(Here.into()), fun: Fungible(u128::MAX) }))
						.chain((0..holding_non_fungibles).map(|i| MultiAsset {
							id: Concrete(GeneralIndex(i as u128).into()),
							fun: NonFungible(asset_instance_from(i)),
						}))
						.collect::<Vec<_>>();

					assets.push(MultiAsset {
						id: Concrete(TokenLocation::get()),
						fun: Fungible(1_000_000 * UNITS),
					});
					assets.into()
				}
			}

			parameter_types! {
				pub const TrustedTeleporter: Option<(MultiLocation, MultiAsset)> = Some((
					TokenLocation::get(),
					MultiAsset { fun: Fungible(UNITS), id: Concrete(TokenLocation::get()) },
				));
				pub const CheckedAccount: Option<(AccountId, xcm_builder::MintLocation)> = None;
				// AssetHubRococo trusts AssetHubWestend as reserve for WNDs
				pub TrustedReserve: Option<(MultiLocation, MultiAsset)> = Some(
					(
						xcm_config::bridging::to_westend::AssetHubWestend::get(),
						MultiAsset::from((xcm_config::bridging::to_westend::WndLocation::get(), 1000000000000 as u128))
					)
				);
			}

			impl pallet_xcm_benchmarks::fungible::Config for Runtime {
				type TransactAsset = Balances;

				type CheckedAccount = CheckedAccount;
				type TrustedTeleporter = TrustedTeleporter;
				type TrustedReserve = TrustedReserve;

				fn get_multi_asset() -> MultiAsset {
					MultiAsset {
						id: Concrete(TokenLocation::get()),
						fun: Fungible(UNITS),
					}
				}
			}

			impl pallet_xcm_benchmarks::generic::Config for Runtime {
				type TransactAsset = Balances;
				type RuntimeCall = RuntimeCall;

				fn worst_case_response() -> (u64, Response) {
					(0u64, Response::Version(Default::default()))
				}

				fn worst_case_asset_exchange() -> Result<(MultiAssets, MultiAssets), BenchmarkError> {
					Err(BenchmarkError::Skip)
				}

				fn universal_alias() -> Result<(MultiLocation, Junction), BenchmarkError> {
					match xcm_config::bridging::BridgingBenchmarksHelper::prepare_universal_alias() {
						Some(alias) => Ok(alias),
						None => Err(BenchmarkError::Skip)
					}
				}

				fn transact_origin_and_runtime_call() -> Result<(MultiLocation, RuntimeCall), BenchmarkError> {
					Ok((TokenLocation::get(), frame_system::Call::remark_with_event { remark: vec![] }.into()))
				}

				fn subscribe_origin() -> Result<MultiLocation, BenchmarkError> {
					Ok(TokenLocation::get())
				}

				fn claimable_asset() -> Result<(MultiLocation, MultiLocation, MultiAssets), BenchmarkError> {
					let origin = TokenLocation::get();
					let assets: MultiAssets = (Concrete(TokenLocation::get()), 1_000 * UNITS).into();
					let ticket = MultiLocation { parents: 0, interior: Here };
					Ok((origin, ticket, assets))
				}

				fn unlockable_asset() -> Result<(MultiLocation, MultiLocation, MultiAsset), BenchmarkError> {
					Err(BenchmarkError::Skip)
				}

				fn export_message_origin_and_destination(
				) -> Result<(MultiLocation, NetworkId, InteriorMultiLocation), BenchmarkError> {
					Err(BenchmarkError::Skip)
				}

				fn alias_origin() -> Result<(MultiLocation, MultiLocation), BenchmarkError> {
					Err(BenchmarkError::Skip)
				}
			}

			type XcmBalances = pallet_xcm_benchmarks::fungible::Pallet::<Runtime>;
			type XcmGeneric = pallet_xcm_benchmarks::generic::Pallet::<Runtime>;

			type Local = pallet_assets::Pallet::<Runtime, TrustBackedAssetsInstance>;
			type Foreign = pallet_assets::Pallet::<Runtime, ForeignAssetsInstance>;
			type Pool = pallet_assets::Pallet::<Runtime, PoolAssetsInstance>;

			type ToWestend = XcmBridgeHubRouterBench<Runtime, ToWestendXcmRouterInstance>;

			let whitelist: Vec<TrackedStorageKey> = vec![
				// Block Number
				hex_literal::hex!("26aa394eea5630e07c48ae0c9558cef702a5c1b19ab7a04f536c519aca4983ac").to_vec().into(),
				// Total Issuance
				hex_literal::hex!("c2261276cc9d1f8598ea4b6a74b15c2f57c875e4cff74148e4628f264b974c80").to_vec().into(),
				// Execution Phase
				hex_literal::hex!("26aa394eea5630e07c48ae0c9558cef7ff553b5a9862a516939d82b3d3d8661a").to_vec().into(),
				// Event Count
				hex_literal::hex!("26aa394eea5630e07c48ae0c9558cef70a98fdbe9ce6c55837576c60c7af3850").to_vec().into(),
				// System Events
				hex_literal::hex!("26aa394eea5630e07c48ae0c9558cef780d41e5e16056765bc8461851072c9d7").to_vec().into(),
				//TODO: use from relay_well_known_keys::ACTIVE_CONFIG
				hex_literal::hex!("06de3d8a54d27e44a9d5ce189618f22db4b49d95320d9021994c850f25b8e385").to_vec().into(),
			];

			let mut batches = Vec::<BenchmarkBatch>::new();
			let params = (&config, &whitelist);
			add_benchmarks!(params, batches);

			Ok(batches)
		}
	}

	impl sp_genesis_builder::GenesisBuilder<Block> for Runtime {
		fn create_default_config() -> Vec<u8> {
			create_default_config::<RuntimeGenesisConfig>()
		}

		fn build_config(config: Vec<u8>) -> sp_genesis_builder::Result {
			build_config::<RuntimeGenesisConfig>(config)
		}
	}
}

cumulus_pallet_parachain_system::register_validate_block! {
	Runtime = Runtime,
	BlockExecutor = cumulus_pallet_aura_ext::BlockExecutor::<Runtime, Executive>,
}

#[cfg(feature = "state-trie-version-1")]
parameter_types! {
	// The deposit configuration for the singed migration. Specially if you want to allow any signed account to do the migration (see `SignedFilter`, these deposits should be high)
	pub const MigrationSignedDepositPerItem: Balance = CENTS;
	pub const MigrationSignedDepositBase: Balance = 2_000 * CENTS;
	pub const MigrationMaxKeyLen: u32 = 512;
}

#[cfg(feature = "state-trie-version-1")]
impl pallet_state_trie_migration::Config for Runtime {
	type RuntimeEvent = RuntimeEvent;
	type Currency = Balances;
	type SignedDepositPerItem = MigrationSignedDepositPerItem;
	type SignedDepositBase = MigrationSignedDepositBase;
	// An origin that can control the whole pallet: should be Root, or a part of your council.
	type ControlOrigin = frame_system::EnsureSignedBy<RootMigController, AccountId>;
	// specific account for the migration, can trigger the signed migrations.
	type SignedFilter = frame_system::EnsureSignedBy<MigController, AccountId>;

	// Replace this with weight based on your runtime.
	type WeightInfo = pallet_state_trie_migration::weights::SubstrateWeight<Runtime>;

	type MaxKeyLen = MigrationMaxKeyLen;
}

#[cfg(feature = "state-trie-version-1")]
frame_support::ord_parameter_types! {
	pub const MigController: AccountId = AccountId::from(hex_literal::hex!("8458ed39dc4b6f6c7255f7bc42be50c2967db126357c999d44e12ca7ac80dc52"));
	pub const RootMigController: AccountId = AccountId::from(hex_literal::hex!("8458ed39dc4b6f6c7255f7bc42be50c2967db126357c999d44e12ca7ac80dc52"));
}

#[cfg(feature = "state-trie-version-1")]
#[test]
fn ensure_key_ss58() {
	use frame_support::traits::SortedMembers;
	use sp_core::crypto::Ss58Codec;
	let acc =
		AccountId::from_ss58check("5F4EbSkZz18X36xhbsjvDNs6NuZ82HyYtq5UiJ1h9SBHJXZD").unwrap();
	//panic!("{:x?}", acc);
	assert_eq!(acc, MigController::sorted_members()[0]);
	let acc =
		AccountId::from_ss58check("5F4EbSkZz18X36xhbsjvDNs6NuZ82HyYtq5UiJ1h9SBHJXZD").unwrap();
	assert_eq!(acc, RootMigController::sorted_members()[0]);
	//panic!("{:x?}", acc);
}

#[cfg(test)]
mod tests {
	use super::*;
	use crate::{CENTS, MILLICENTS};
	use parachains_common::rococo::fee;
	use sp_runtime::traits::Zero;
	use sp_weights::WeightToFee;

	/// We can fit at least 1000 transfers in a block.
	#[test]
	fn sane_block_weight() {
		use pallet_balances::WeightInfo;
		let block = RuntimeBlockWeights::get().max_block;
		let base = RuntimeBlockWeights::get().get(DispatchClass::Normal).base_extrinsic;
		let transfer =
			base + weights::pallet_balances::WeightInfo::<Runtime>::transfer_allow_death();

		let fit = block.checked_div_per_component(&transfer).unwrap_or_default();
		assert!(fit >= 1000, "{} should be at least 1000", fit);
	}

	/// The fee for one transfer is at most 1 CENT.
	#[test]
	fn sane_transfer_fee() {
		use pallet_balances::WeightInfo;
		let base = RuntimeBlockWeights::get().get(DispatchClass::Normal).base_extrinsic;
		let transfer =
			base + weights::pallet_balances::WeightInfo::<Runtime>::transfer_allow_death();

		let fee: Balance = fee::WeightToFee::weight_to_fee(&transfer);
		assert!(fee <= CENTS, "{} MILLICENTS should be at most 1000", fee / MILLICENTS);
	}

	/// Weight is being charged for both dimensions.
	#[test]
	fn weight_charged_for_both_components() {
		let fee: Balance = fee::WeightToFee::weight_to_fee(&Weight::from_parts(10_000, 0));
		assert!(!fee.is_zero(), "Charges for ref time");

		let fee: Balance = fee::WeightToFee::weight_to_fee(&Weight::from_parts(0, 10_000));
		assert_eq!(fee, CENTS, "10kb maps to CENT");
	}

	/// Filling up a block by proof size is at most 30 times more expensive than ref time.
	///
	/// This is just a sanity check.
	#[test]
	fn full_block_fee_ratio() {
		let block = RuntimeBlockWeights::get().max_block;
		let time_fee: Balance =
			fee::WeightToFee::weight_to_fee(&Weight::from_parts(block.ref_time(), 0));
		let proof_fee: Balance =
			fee::WeightToFee::weight_to_fee(&Weight::from_parts(0, block.proof_size()));

		let proof_o_time = proof_fee.checked_div(time_fee).unwrap_or_default();
		assert!(proof_o_time <= 30, "{} should be at most 30", proof_o_time);
		let time_o_proof = time_fee.checked_div(proof_fee).unwrap_or_default();
		assert!(time_o_proof <= 30, "{} should be at most 30", time_o_proof);
	}
}<|MERGE_RESOLUTION|>--- conflicted
+++ resolved
@@ -960,7 +960,6 @@
 /// Unchecked extrinsic type as expected by this runtime.
 pub type UncheckedExtrinsic =
 	generic::UncheckedExtrinsic<Address, RuntimeCall, Signature, SignedExtra>;
-<<<<<<< HEAD
 
 /// All migrations that will run on the next runtime upgrade.
 ///
@@ -979,11 +978,11 @@
 
 	pub type V1_04_00 = ();
 
-	pub type Unreleased = (pallet_collator_selection::migration::v1::MigrateToV1<Runtime>,);
-=======
-/// Migrations to apply on runtime upgrade.
-pub type Migrations =
-	(pallet_collator_selection::migration::v1::MigrateToV1<Runtime>, InitStorageVersions);
+	pub type Unreleased = (
+    pallet_collator_selection::migration::v1::MigrateToV1<Runtime>,
+    InitStorageVersions
+  );
+
 
 /// Migration to initialize storage versions for pallets added after genesis.
 ///
@@ -1035,7 +1034,6 @@
 
 		<Runtime as frame_system::Config>::DbWeight::get().reads_writes(7, writes)
 	}
->>>>>>> 408af9b3
 }
 
 /// Executive: handles dispatch to the various modules.

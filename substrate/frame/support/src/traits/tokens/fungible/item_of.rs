--- conflicted
+++ resolved
@@ -382,34 +382,6 @@
 		value: Self::Balance,
 		precision: Precision,
 	) -> Result<Debt<AccountId, Self>, DispatchError> {
-<<<<<<< HEAD
-		<F as fungibles::Balanced<AccountId>>::deposit(A::get(), who, value, precision).map(
-			|inner_debt| {
-				let debt = Imbalance::new(inner_debt.peek());
-				fungibles::Imbalance::forget(inner_debt);
-				debt
-			},
-		)
-	}
-	fn issue(amount: Self::Balance) -> Credit<AccountId, Self> {
-		let inner_credit = <F as fungibles::Balanced<AccountId>>::issue(A::get(), amount);
-		let credit = Imbalance::new(inner_credit.peek());
-		fungibles::Imbalance::forget(inner_credit);
-		credit
-	}
-	fn pair(amount: Self::Balance) -> (Debt<AccountId, Self>, Credit<AccountId, Self>) {
-		let (inner_a, inner_b) = <F as fungibles::Balanced<AccountId>>::pair(A::get(), amount);
-		let (a, b) = (Imbalance::new(inner_a.peek()), Imbalance::new(inner_b.peek()));
-		fungibles::Imbalance::forget(inner_a);
-		fungibles::Imbalance::forget(inner_b);
-		(a, b)
-	}
-	fn rescind(amount: Self::Balance) -> Debt<AccountId, Self> {
-		let inner_debt = <F as fungibles::Balanced<AccountId>>::rescind(A::get(), amount);
-		let debt = Imbalance::new(inner_debt.peek());
-		fungibles::Imbalance::forget(inner_debt);
-		debt
-=======
 		<F as fungibles::Balanced<AccountId>>::deposit(A::get(), who, value, precision)
 			.map(imbalance::from_fungibles)
 	}
@@ -424,53 +396,25 @@
 	fn rescind(amount: Self::Balance) -> Debt<AccountId, Self> {
 		let debt = <F as fungibles::Balanced<AccountId>>::rescind(A::get(), amount);
 		imbalance::from_fungibles(debt)
->>>>>>> 4f832ea8
 	}
 	fn resolve(
 		who: &AccountId,
 		credit: Credit<AccountId, Self>,
 	) -> Result<(), Credit<AccountId, Self>> {
-<<<<<<< HEAD
-		let inner = fungibles::Imbalance::new(A::get(), credit.peek());
-		Imbalance::forget(credit);
-		<F as fungibles::Balanced<AccountId>>::resolve(who, inner).map_err(|inner| {
-			let credit = Imbalance::new(inner.peek());
-			fungibles::Imbalance::forget(inner);
-			credit
-		})
-=======
 		let credit = fungibles::imbalance::from_fungible(credit, A::get());
 		<F as fungibles::Balanced<AccountId>>::resolve(who, credit)
 			.map_err(imbalance::from_fungibles)
->>>>>>> 4f832ea8
 	}
 	fn settle(
 		who: &AccountId,
 		debt: Debt<AccountId, Self>,
 		preservation: Preservation,
 	) -> Result<Credit<AccountId, Self>, Debt<AccountId, Self>> {
-<<<<<<< HEAD
-		let inner_debt = fungibles::Imbalance::new(A::get(), debt.peek());
-		Imbalance::forget(debt);
-		match <F as fungibles::Balanced<AccountId>>::settle(who, inner_debt, preservation) {
-			Ok(inner_credit) => {
-				let credit = Imbalance::new(inner_credit.peek());
-				fungibles::Imbalance::forget(inner_credit);
-				Ok(credit)
-			},
-			Err(inner_debt) => {
-				let debt = Imbalance::new(inner_debt.peek());
-				fungibles::Imbalance::forget(inner_debt);
-				Err(debt)
-			},
-		}
-=======
 		let debt = fungibles::imbalance::from_fungible(debt, A::get());
 		<F as fungibles::Balanced<AccountId>>::settle(who, debt, preservation).map_or_else(
 			|d| Err(imbalance::from_fungibles(d)),
 			|c| Ok(imbalance::from_fungibles(c)),
 		)
->>>>>>> 4f832ea8
 	}
 	fn withdraw(
 		who: &AccountId,
@@ -487,15 +431,7 @@
 			preservation,
 			force,
 		)
-<<<<<<< HEAD
-		.map(|inner_credit| {
-			let credit = Imbalance::new(inner_credit.peek());
-			fungibles::Imbalance::forget(inner_credit);
-			credit
-		})
-=======
 		.map(imbalance::from_fungibles)
->>>>>>> 4f832ea8
 	}
 }
 
@@ -510,15 +446,9 @@
 		who: &AccountId,
 		amount: Self::Balance,
 	) -> (Credit<AccountId, Self>, Self::Balance) {
-		let (inner_credit, amount) =
+		let (credit, amount) =
 			<F as fungibles::BalancedHold<AccountId>>::slash(A::get(), reason, who, amount);
-<<<<<<< HEAD
-		let credit = Imbalance::new(inner_credit.peek());
-		fungibles::Imbalance::forget(inner_credit);
-		(credit, amount)
-=======
 		(imbalance::from_fungibles(credit), amount)
->>>>>>> 4f832ea8
 	}
 }
 

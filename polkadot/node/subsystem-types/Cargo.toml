[package]
name = "polkadot-node-subsystem-types"
description = "Subsystem traits and message definitions"
version = "1.0.0"
authors.workspace = true
edition.workspace = true
license.workspace = true

[dependencies]
derive_more = "0.99.17"
futures = "0.3.21"
polkadot-primitives = { path = "../../primitives" }
polkadot-node-primitives = { path = "../primitives" }
polkadot-node-network-protocol = { path = "../network/protocol" }
polkadot-statement-table = { path = "../../statement-table" }
polkadot-node-jaeger = { path = "../jaeger" }
orchestra = { version = "0.3.3", default-features = false, features=["futures_channel"] }
sc-network = { path = "../../../substrate/client/network" }
sp-api = { path = "../../../substrate/primitives/api" }
sp-consensus-babe = { path = "../../../substrate/primitives/consensus/babe" }
sp-authority-discovery = { path = "../../../substrate/primitives/authority-discovery" }
sc-client-api = { path = "../../../substrate/client/api" }
sc-transaction-pool-api = { path = "../../../substrate/client/transaction-pool/api" }
smallvec = "1.8.0"
substrate-prometheus-endpoint = { path = "../../../substrate/utils/prometheus" }
<<<<<<< HEAD
thiserror = "1.0.31"
async-trait = "0.1.57"
bitvec = { version = "1.0.0", default-features = false, features = ["alloc"] }
=======
thiserror = "1.0.48"
async-trait = "0.1.57"
>>>>>>> bc500521
<|MERGE_RESOLUTION|>--- conflicted
+++ resolved
@@ -23,11 +23,6 @@
 sc-transaction-pool-api = { path = "../../../substrate/client/transaction-pool/api" }
 smallvec = "1.8.0"
 substrate-prometheus-endpoint = { path = "../../../substrate/utils/prometheus" }
-<<<<<<< HEAD
-thiserror = "1.0.31"
-async-trait = "0.1.57"
-bitvec = { version = "1.0.0", default-features = false, features = ["alloc"] }
-=======
 thiserror = "1.0.48"
 async-trait = "0.1.57"
->>>>>>> bc500521
+bitvec = { version = "1.0.0", default-features = false, features = ["alloc"] }
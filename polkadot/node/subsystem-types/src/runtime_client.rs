--- conflicted
+++ resolved
@@ -16,18 +16,15 @@
 
 use async_trait::async_trait;
 use polkadot_primitives::{
-<<<<<<< HEAD
-	async_backing, runtime_api::ParachainHost, slashing, vstaging::ApprovalVotingParams, Block,
-	BlockNumber, CandidateCommitments, CandidateEvent, CandidateHash, CommittedCandidateReceipt,
-	CoreState, DisputeState, ExecutorParams, GroupRotationInfo, Hash, Id, InboundDownwardMessage,
-=======
-	async_backing, runtime_api::ParachainHost, slashing, vstaging, Block, BlockNumber,
-	CandidateCommitments, CandidateEvent, CandidateHash, CommittedCandidateReceipt, CoreState,
-	DisputeState, ExecutorParams, GroupRotationInfo, Hash, Id, InboundDownwardMessage,
->>>>>>> 98f9e2ea
-	InboundHrmpMessage, OccupiedCoreAssumption, PersistedValidationData, PvfCheckStatement,
-	ScrapedOnChainVotes, SessionIndex, SessionInfo, ValidationCode, ValidationCodeHash,
-	ValidatorId, ValidatorIndex, ValidatorSignature,
+	async_backing,
+	runtime_api::ParachainHost,
+	slashing,
+	vstaging::{self, ApprovalVotingParams},
+	Block, BlockNumber, CandidateCommitments, CandidateEvent, CandidateHash,
+	CommittedCandidateReceipt, CoreState, DisputeState, ExecutorParams, GroupRotationInfo, Hash,
+	Id, InboundDownwardMessage, InboundHrmpMessage, OccupiedCoreAssumption,
+	PersistedValidationData, PvfCheckStatement, ScrapedOnChainVotes, SessionIndex, SessionInfo,
+	ValidationCode, ValidationCodeHash, ValidatorId, ValidatorIndex, ValidatorSignature,
 };
 use sc_transaction_pool_api::OffchainTransactionPoolFactory;
 use sp_api::{ApiError, ApiExt, ProvideRuntimeApi};
@@ -267,20 +264,17 @@
 	/// Gets the disabled validators at a specific block height
 	async fn disabled_validators(&self, at: Hash) -> Result<Vec<ValidatorIndex>, ApiError>;
 
-<<<<<<< HEAD
-	// == v9: Approval voting params ==
+	// === v9 ===
+	/// Get the node features.
+	async fn node_features(&self, at: Hash) -> Result<vstaging::NodeFeatures, ApiError>;
+
+	// == v10: Approval voting params ==
 	/// Approval voting configuration parameters
 	async fn approval_voting_params(
 		&self,
 		at: Hash,
 		session_index: SessionIndex,
 	) -> Result<ApprovalVotingParams, ApiError>;
-=======
-	// === v9 ===
-
-	/// Get the node features.
-	async fn node_features(&self, at: Hash) -> Result<vstaging::NodeFeatures, ApiError>;
->>>>>>> 98f9e2ea
 }
 
 /// Default implementation of [`RuntimeApiSubsystemClient`] using the client.

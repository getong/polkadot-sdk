// Copyright (C) Parity Technologies (UK) Ltd.
// This file is part of Polkadot.

// Polkadot is free software: you can redistribute it and/or modify
// it under the terms of the GNU General Public License as published by
// the Free Software Foundation, either version 3 of the License, or
// (at your option) any later version.

// Polkadot is distributed in the hope that it will be useful,
// but WITHOUT ANY WARRANTY; without even the implied warranty of
// MERCHANTABILITY or FITNESS FOR A PARTICULAR PURPOSE.  See the
// GNU General Public License for more details.

// You should have received a copy of the GNU General Public License
// along with Polkadot.  If not, see <http://www.gnu.org/licenses/>.

//! The Westend runtime. This can be compiled with `#[no_std]`, ready for Wasm.

#![cfg_attr(not(feature = "std"), no_std)]
// `construct_runtime!` does a lot of recursion and requires us to increase the limit to 512.
#![recursion_limit = "512"]

use authority_discovery_primitives::AuthorityId as AuthorityDiscoveryId;
use beefy_primitives::{
	ecdsa_crypto::{AuthorityId as BeefyId, Signature as BeefySignature},
	mmr::{BeefyDataProvider, MmrLeafVersion},
};
use frame_election_provider_support::{bounds::ElectionBoundsBuilder, onchain, SequentialPhragmen};
use frame_support::{
	construct_runtime, parameter_types,
	traits::{
		ConstU32, InstanceFilter, KeyOwnerProofSystem, ProcessMessage, ProcessMessageError,
		WithdrawReasons,
	},
	weights::{ConstantMultiplier, WeightMeter},
	PalletId,
};
use frame_system::EnsureRoot;
use pallet_grandpa::{fg_primitives, AuthorityId as GrandpaId};
use pallet_im_online::sr25519::AuthorityId as ImOnlineId;
use pallet_session::historical as session_historical;
use pallet_transaction_payment::{CurrencyAdapter, FeeDetails, RuntimeDispatchInfo};
use parity_scale_codec::{Decode, Encode, MaxEncodedLen};
use primitives::{
	slashing, AccountId, AccountIndex, Balance, BlockNumber, CandidateEvent, CandidateHash,
	CommittedCandidateReceipt, CoreState, DisputeState, ExecutorParams, GroupRotationInfo, Hash,
	Id as ParaId, InboundDownwardMessage, InboundHrmpMessage, Moment, Nonce,
	OccupiedCoreAssumption, PersistedValidationData, PvfCheckStatement, ScrapedOnChainVotes,
	SessionInfo, Signature, ValidationCode, ValidationCodeHash, ValidatorId, ValidatorIndex,
	ValidatorSignature, PARACHAIN_KEY_TYPE_ID,
};
use runtime_common::{
	assigned_slots, auctions, crowdloan, elections::OnChainAccuracy, impl_runtime_weights,
	impls::ToAuthor, paras_registrar, paras_sudo_wrapper, prod_or_fast, slots, BalanceToU256,
	BlockHashCount, BlockLength, CurrencyToVote, SlowAdjustingFeeUpdate, U256ToBalance,
};
use runtime_parachains::{
	assigner_parachains as parachains_assigner_parachains,
	configuration as parachains_configuration, disputes as parachains_disputes,
	disputes::slashing as parachains_slashing,
	dmp as parachains_dmp, hrmp as parachains_hrmp, inclusion as parachains_inclusion,
	inclusion::{AggregateMessageOrigin, UmpQueueId},
	initializer as parachains_initializer, origin as parachains_origin, paras as parachains_paras,
	paras_inherent as parachains_paras_inherent, reward_points as parachains_reward_points,
	runtime_api_impl::{
		v5 as parachains_runtime_api_impl, vstaging as parachains_staging_runtime_api_impl,
	},
	scheduler as parachains_scheduler, session_info as parachains_session_info,
	shared as parachains_shared,
};
use scale_info::TypeInfo;
use sp_core::{OpaqueMetadata, RuntimeDebug, H256};
use sp_runtime::{
	create_runtime_str,
	curve::PiecewiseLinear,
	generic, impl_opaque_keys,
	traits::{
		AccountIdLookup, BlakeTwo256, Block as BlockT, ConvertInto, Extrinsic as ExtrinsicT,
		Keccak256, OpaqueKeys, SaturatedConversion, Verify,
	},
	transaction_validity::{TransactionPriority, TransactionSource, TransactionValidity},
	ApplyExtrinsicResult, FixedU128, KeyTypeId, Perbill,
};
use sp_staking::SessionIndex;
use sp_std::{collections::btree_map::BTreeMap, prelude::*};
#[cfg(any(feature = "std", test))]
use sp_version::NativeVersion;
use sp_version::RuntimeVersion;
use xcm::latest::Junction;

pub use frame_system::Call as SystemCall;
pub use pallet_balances::Call as BalancesCall;
pub use pallet_election_provider_multi_phase::Call as EPMCall;
#[cfg(feature = "std")]
pub use pallet_staking::StakerStatus;
use pallet_staking::UseValidatorsMap;
pub use pallet_timestamp::Call as TimestampCall;
use sp_runtime::traits::Get;
#[cfg(any(feature = "std", test))]
pub use sp_runtime::BuildStorage;

/// Constant values used within the runtime.
use westend_runtime_constants::{currency::*, fee::*, time::*};

mod bag_thresholds;
mod weights;
pub mod xcm_config;

#[cfg(test)]
mod tests;

impl_runtime_weights!(westend_runtime_constants);

// Make the WASM binary available.
#[cfg(feature = "std")]
include!(concat!(env!("OUT_DIR"), "/wasm_binary.rs"));

/// Runtime version (Westend).
#[sp_version::runtime_version]
pub const VERSION: RuntimeVersion = RuntimeVersion {
	spec_name: create_runtime_str!("westend"),
	impl_name: create_runtime_str!("parity-westend"),
	authoring_version: 2,
	spec_version: 9430,
	impl_version: 0,
	apis: RUNTIME_API_VERSIONS,
	transaction_version: 22,
	state_version: 1,
};

/// The BABE epoch configuration at genesis.
pub const BABE_GENESIS_EPOCH_CONFIG: babe_primitives::BabeEpochConfiguration =
	babe_primitives::BabeEpochConfiguration {
		c: PRIMARY_PROBABILITY,
		allowed_slots: babe_primitives::AllowedSlots::PrimaryAndSecondaryVRFSlots,
	};

/// Native version.
#[cfg(any(feature = "std", test))]
pub fn native_version() -> NativeVersion {
	NativeVersion { runtime_version: VERSION, can_author_with: Default::default() }
}

parameter_types! {
	pub const Version: RuntimeVersion = VERSION;
	pub const SS58Prefix: u8 = 42;
}

impl frame_system::Config for Runtime {
	type BaseCallFilter = frame_support::traits::Everything;
	type BlockWeights = BlockWeights;
	type BlockLength = BlockLength;
	type RuntimeOrigin = RuntimeOrigin;
	type RuntimeCall = RuntimeCall;
	type Nonce = Nonce;
	type Hash = Hash;
	type Hashing = BlakeTwo256;
	type AccountId = AccountId;
	type Lookup = AccountIdLookup<AccountId, ()>;
	type Block = Block;
	type RuntimeEvent = RuntimeEvent;
	type BlockHashCount = BlockHashCount;
	type DbWeight = RocksDbWeight;
	type Version = Version;
	type PalletInfo = PalletInfo;
	type AccountData = pallet_balances::AccountData<Balance>;
	type OnNewAccount = ();
	type OnKilledAccount = ();
	type SystemWeightInfo = weights::frame_system::WeightInfo<Runtime>;
	type SS58Prefix = SS58Prefix;
	type OnSetCode = ();
	type MaxConsumers = frame_support::traits::ConstU32<16>;
}

parameter_types! {
	pub MaximumSchedulerWeight: frame_support::weights::Weight = Perbill::from_percent(80) *
		BlockWeights::get().max_block;
	pub const MaxScheduledPerBlock: u32 = 50;
	pub const NoPreimagePostponement: Option<u32> = Some(10);
}

impl pallet_scheduler::Config for Runtime {
	type RuntimeOrigin = RuntimeOrigin;
	type RuntimeEvent = RuntimeEvent;
	type PalletsOrigin = OriginCaller;
	type RuntimeCall = RuntimeCall;
	type MaximumWeight = MaximumSchedulerWeight;
	type ScheduleOrigin = EnsureRoot<AccountId>;
	type MaxScheduledPerBlock = MaxScheduledPerBlock;
	type WeightInfo = weights::pallet_scheduler::WeightInfo<Runtime>;
	type OriginPrivilegeCmp = frame_support::traits::EqualPrivilegeOnly;
	type Preimages = Preimage;
}

parameter_types! {
	pub const PreimageMaxSize: u32 = 4096 * 1024;
	pub const PreimageBaseDeposit: Balance = deposit(2, 64);
	pub const PreimageByteDeposit: Balance = deposit(0, 1);
}

impl pallet_preimage::Config for Runtime {
	type WeightInfo = weights::pallet_preimage::WeightInfo<Runtime>;
	type RuntimeEvent = RuntimeEvent;
	type Currency = Balances;
	type ManagerOrigin = EnsureRoot<AccountId>;
	type BaseDeposit = PreimageBaseDeposit;
	type ByteDeposit = PreimageByteDeposit;
}

parameter_types! {
	pub const EpochDuration: u64 = prod_or_fast!(
		EPOCH_DURATION_IN_SLOTS as u64,
		2 * MINUTES as u64
	);
	pub const ExpectedBlockTime: Moment = MILLISECS_PER_BLOCK;
	pub const ReportLongevity: u64 =
		BondingDuration::get() as u64 * SessionsPerEra::get() as u64 * EpochDuration::get();
}

impl pallet_babe::Config for Runtime {
	type EpochDuration = EpochDuration;
	type ExpectedBlockTime = ExpectedBlockTime;

	// session module is the trigger
	type EpochChangeTrigger = pallet_babe::ExternalTrigger;

	type DisabledValidators = Session;

	type WeightInfo = ();

	type MaxAuthorities = MaxAuthorities;
	type MaxNominators = MaxNominatorRewardedPerValidator;

	type KeyOwnerProof =
		<Historical as KeyOwnerProofSystem<(KeyTypeId, pallet_babe::AuthorityId)>>::Proof;

	type EquivocationReportSystem =
		pallet_babe::EquivocationReportSystem<Self, Offences, Historical, ReportLongevity>;
}

parameter_types! {
	pub const IndexDeposit: Balance = 100 * CENTS;
}

impl pallet_indices::Config for Runtime {
	type AccountIndex = AccountIndex;
	type Currency = Balances;
	type Deposit = IndexDeposit;
	type RuntimeEvent = RuntimeEvent;
	type WeightInfo = weights::pallet_indices::WeightInfo<Runtime>;
}

parameter_types! {
	pub const ExistentialDeposit: Balance = EXISTENTIAL_DEPOSIT;
	pub const MaxLocks: u32 = 50;
	pub const MaxReserves: u32 = 50;
}

impl pallet_balances::Config for Runtime {
	type Balance = Balance;
	type DustRemoval = ();
	type RuntimeEvent = RuntimeEvent;
	type ExistentialDeposit = ExistentialDeposit;
	type AccountStore = System;
	type MaxLocks = MaxLocks;
	type MaxReserves = MaxReserves;
	type ReserveIdentifier = [u8; 8];
	type WeightInfo = weights::pallet_balances::WeightInfo<Runtime>;
	type RuntimeHoldReason = RuntimeHoldReason;
	type FreezeIdentifier = ();
	type MaxHolds = ConstU32<0>;
	type MaxFreezes = ConstU32<0>;
}

parameter_types! {
	pub const BeefySetIdSessionEntries: u32 = BondingDuration::get() * SessionsPerEra::get();
}

impl pallet_beefy::Config for Runtime {
	type BeefyId = BeefyId;
	type MaxAuthorities = MaxAuthorities;
	type MaxNominators = MaxNominatorRewardedPerValidator;
	type MaxSetIdSessionEntries = BeefySetIdSessionEntries;
	type OnNewValidatorSet = BeefyMmrLeaf;
	type WeightInfo = ();
	type KeyOwnerProof = <Historical as KeyOwnerProofSystem<(KeyTypeId, BeefyId)>>::Proof;
	type EquivocationReportSystem =
		pallet_beefy::EquivocationReportSystem<Self, Offences, Historical, ReportLongevity>;
}

impl pallet_mmr::Config for Runtime {
	const INDEXING_PREFIX: &'static [u8] = mmr::INDEXING_PREFIX;
	type Hashing = Keccak256;
	type OnNewRoot = pallet_beefy_mmr::DepositBeefyDigest<Runtime>;
	type WeightInfo = ();
	type LeafData = pallet_beefy_mmr::Pallet<Runtime>;
}

/// MMR helper types.
mod mmr {
	use super::Runtime;
	pub use pallet_mmr::primitives::*;

	pub type Leaf = <<Runtime as pallet_mmr::Config>::LeafData as LeafDataProvider>::LeafData;
	pub type Hashing = <Runtime as pallet_mmr::Config>::Hashing;
	pub type Hash = <Hashing as sp_runtime::traits::Hash>::Output;
}

parameter_types! {
	/// Version of the produced MMR leaf.
	///
	/// The version consists of two parts;
	/// - `major` (3 bits)
	/// - `minor` (5 bits)
	///
	/// `major` should be updated only if decoding the previous MMR Leaf format from the payload
	/// is not possible (i.e. backward incompatible change).
	/// `minor` should be updated if fields are added to the previous MMR Leaf, which given SCALE
	/// encoding does not prevent old leafs from being decoded.
	///
	/// Hence we expect `major` to be changed really rarely (think never).
	/// See [`MmrLeafVersion`] type documentation for more details.
	pub LeafVersion: MmrLeafVersion = MmrLeafVersion::new(0, 0);
}

/// A BEEFY data provider that merkelizes all the parachain heads at the current block
/// (sorted by their parachain id).
pub struct ParaHeadsRootProvider;
impl BeefyDataProvider<H256> for ParaHeadsRootProvider {
	fn extra_data() -> H256 {
		let mut para_heads: Vec<(u32, Vec<u8>)> = Paras::parachains()
			.into_iter()
			.filter_map(|id| Paras::para_head(&id).map(|head| (id.into(), head.0)))
			.collect();
		para_heads.sort_by_key(|k| k.0);
		binary_merkle_tree::merkle_root::<mmr::Hashing, _>(
			para_heads.into_iter().map(|pair| pair.encode()),
		)
		.into()
	}
}

impl pallet_beefy_mmr::Config for Runtime {
	type LeafVersion = LeafVersion;
	type BeefyAuthorityToMerkleLeaf = pallet_beefy_mmr::BeefyEcdsaToEthereum;
	type LeafExtra = H256;
	type BeefyDataProvider = ParaHeadsRootProvider;
}

parameter_types! {
	pub const TransactionByteFee: Balance = 10 * MILLICENTS;
	/// This value increases the priority of `Operational` transactions by adding
	/// a "virtual tip" that's equal to the `OperationalFeeMultiplier * final_fee`.
	pub const OperationalFeeMultiplier: u8 = 5;
}

impl pallet_transaction_payment::Config for Runtime {
	type RuntimeEvent = RuntimeEvent;
	type OnChargeTransaction = CurrencyAdapter<Balances, ToAuthor<Runtime>>;
	type OperationalFeeMultiplier = OperationalFeeMultiplier;
	type WeightToFee = WeightToFee;
	type LengthToFee = ConstantMultiplier<Balance, TransactionByteFee>;
	type FeeMultiplierUpdate = SlowAdjustingFeeUpdate<Self>;
}

parameter_types! {
	pub const MinimumPeriod: u64 = SLOT_DURATION / 2;
}
impl pallet_timestamp::Config for Runtime {
	type Moment = u64;
	type OnTimestampSet = Babe;
	type MinimumPeriod = MinimumPeriod;
	type WeightInfo = weights::pallet_timestamp::WeightInfo<Runtime>;
}

impl pallet_authorship::Config for Runtime {
	type FindAuthor = pallet_session::FindAccountFromAuthorIndex<Self, Babe>;
	type EventHandler = (Staking, ImOnline);
}

parameter_types! {
	pub const Period: BlockNumber = 10 * MINUTES;
	pub const Offset: BlockNumber = 0;
}

impl_opaque_keys! {
	pub struct OldSessionKeys {
		pub grandpa: Grandpa,
		pub babe: Babe,
		pub im_online: ImOnline,
		pub para_validator: Initializer,
		pub para_assignment: ParaSessionInfo,
		pub authority_discovery: AuthorityDiscovery,
	}
}

impl_opaque_keys! {
	pub struct SessionKeys {
		pub grandpa: Grandpa,
		pub babe: Babe,
		pub im_online: ImOnline,
		pub para_validator: Initializer,
		pub para_assignment: ParaSessionInfo,
		pub authority_discovery: AuthorityDiscovery,
		pub beefy: Beefy,
	}
}

// remove this when removing `OldSessionKeys`
fn transform_session_keys(v: AccountId, old: OldSessionKeys) -> SessionKeys {
	SessionKeys {
		grandpa: old.grandpa,
		babe: old.babe,
		im_online: old.im_online,
		para_validator: old.para_validator,
		para_assignment: old.para_assignment,
		authority_discovery: old.authority_discovery,
		beefy: {
			// From Session::upgrade_keys():
			//
			// Care should be taken that the raw versions of the
			// added keys are unique for every `ValidatorId, KeyTypeId` combination.
			// This is an invariant that the session pallet typically maintains internally.
			//
			// So, produce a dummy value that's unique for the `ValidatorId, KeyTypeId` combination.
			let mut id: BeefyId = sp_application_crypto::ecdsa::Public::from_raw([0u8; 33]).into();
			let id_raw: &mut [u8] = id.as_mut();
			id_raw[1..33].copy_from_slice(v.as_ref());
			id_raw[0..4].copy_from_slice(b"beef");
			id
		},
	}
}

impl pallet_session::Config for Runtime {
	type RuntimeEvent = RuntimeEvent;
	type ValidatorId = AccountId;
	type ValidatorIdOf = pallet_staking::StashOf<Self>;
	type ShouldEndSession = Babe;
	type NextSessionRotation = Babe;
	type SessionManager = pallet_session::historical::NoteHistoricalRoot<Self, Staking>;
	type SessionHandler = <SessionKeys as OpaqueKeys>::KeyTypeIdProviders;
	type Keys = SessionKeys;
	type WeightInfo = weights::pallet_session::WeightInfo<Runtime>;
}

impl pallet_session::historical::Config for Runtime {
	type FullIdentification = pallet_staking::Exposure<AccountId, Balance>;
	type FullIdentificationOf = pallet_staking::ExposureOf<Runtime>;
}

pub struct MaybeSignedPhase;

impl Get<u32> for MaybeSignedPhase {
	fn get() -> u32 {
		// 1 day = 4 eras -> 1 week = 28 eras. We want to disable signed phase once a week to test
		// the fallback unsigned phase is able to compute elections on Westend.
		if Staking::current_era().unwrap_or(1) % 28 == 0 {
			0
		} else {
			SignedPhase::get()
		}
	}
}

parameter_types! {
	// phase durations. 1/4 of the last session for each.
	pub SignedPhase: u32 = prod_or_fast!(
		EPOCH_DURATION_IN_SLOTS / 4,
		(1 * MINUTES).min(EpochDuration::get().saturated_into::<u32>() / 2)
	);
	pub UnsignedPhase: u32 = prod_or_fast!(
		EPOCH_DURATION_IN_SLOTS / 4,
		(1 * MINUTES).min(EpochDuration::get().saturated_into::<u32>() / 2)
	);

	// signed config
	pub const SignedMaxSubmissions: u32 = 128;
	pub const SignedMaxRefunds: u32 = 128 / 4;
	pub const SignedDepositBase: Balance = deposit(2, 0);
	pub const SignedDepositByte: Balance = deposit(0, 10) / 1024;
	// Each good submission will get 1 WND as reward
	pub SignedRewardBase: Balance = 1 * UNITS;
	pub BetterUnsignedThreshold: Perbill = Perbill::from_rational(5u32, 10_000);

	// 1 hour session, 15 minutes unsigned phase, 4 offchain executions.
	pub OffchainRepeat: BlockNumber = UnsignedPhase::get() / 4;

	pub const MaxElectingVoters: u32 = 22_500;
	/// We take the top 22500 nominators as electing voters and all of the validators as electable
	/// targets. Whilst this is the case, we cannot and shall not increase the size of the
	/// validator intentions.
	pub ElectionBounds: frame_election_provider_support::bounds::ElectionBounds =
		ElectionBoundsBuilder::default().voters_count(MaxElectingVoters::get().into()).build();
	// Maximum winners that can be chosen as active validators
	pub const MaxActiveValidators: u32 = 1000;

}

frame_election_provider_support::generate_solution_type!(
	#[compact]
	pub struct NposCompactSolution16::<
		VoterIndex = u32,
		TargetIndex = u16,
		Accuracy = sp_runtime::PerU16,
		MaxVoters = MaxElectingVoters,
	>(16)
);

pub struct OnChainSeqPhragmen;
impl onchain::Config for OnChainSeqPhragmen {
	type System = Runtime;
	type Solver = SequentialPhragmen<AccountId, OnChainAccuracy>;
	type DataProvider = Staking;
	type WeightInfo = weights::frame_election_provider_support::WeightInfo<Runtime>;
	type MaxWinners = MaxActiveValidators;
	type Bounds = ElectionBounds;
}

impl pallet_election_provider_multi_phase::MinerConfig for Runtime {
	type AccountId = AccountId;
	type MaxLength = OffchainSolutionLengthLimit;
	type MaxWeight = OffchainSolutionWeightLimit;
	type Solution = NposCompactSolution16;
	type MaxVotesPerVoter = <
		<Self as pallet_election_provider_multi_phase::Config>::DataProvider
		as
		frame_election_provider_support::ElectionDataProvider
	>::MaxVotesPerVoter;
	type MaxWinners = MaxActiveValidators;

	// The unsigned submissions have to respect the weight of the submit_unsigned call, thus their
	// weight estimate function is wired to this call's weight.
	fn solution_weight(v: u32, t: u32, a: u32, d: u32) -> Weight {
		<
			<Self as pallet_election_provider_multi_phase::Config>::WeightInfo
			as
			pallet_election_provider_multi_phase::WeightInfo
		>::submit_unsigned(v, t, a, d)
	}
}

impl pallet_election_provider_multi_phase::Config for Runtime {
	type RuntimeEvent = RuntimeEvent;
	type Currency = Balances;
	type EstimateCallFee = TransactionPayment;
	type SignedPhase = MaybeSignedPhase;
	type UnsignedPhase = UnsignedPhase;
	type SignedMaxSubmissions = SignedMaxSubmissions;
	type SignedMaxRefunds = SignedMaxRefunds;
	type SignedRewardBase = SignedRewardBase;
	type SignedDepositBase = SignedDepositBase;
	type SignedDepositByte = SignedDepositByte;
	type SignedDepositWeight = ();
	type SignedMaxWeight =
		<Self::MinerConfig as pallet_election_provider_multi_phase::MinerConfig>::MaxWeight;
	type MinerConfig = Self;
	type SlashHandler = (); // burn slashes
	type RewardHandler = (); // nothing to do upon rewards
	type BetterUnsignedThreshold = BetterUnsignedThreshold;
	type BetterSignedThreshold = ();
	type OffchainRepeat = OffchainRepeat;
	type MinerTxPriority = NposSolutionPriority;
	type DataProvider = Staking;
	#[cfg(any(feature = "fast-runtime", feature = "runtime-benchmarks"))]
	type Fallback = onchain::OnChainExecution<OnChainSeqPhragmen>;
	#[cfg(not(any(feature = "fast-runtime", feature = "runtime-benchmarks")))]
	type Fallback = frame_election_provider_support::NoElection<(
		AccountId,
		BlockNumber,
		Staking,
		MaxActiveValidators,
	)>;
	type GovernanceFallback = onchain::OnChainExecution<OnChainSeqPhragmen>;
	type Solver = SequentialPhragmen<
		AccountId,
		pallet_election_provider_multi_phase::SolutionAccuracyOf<Self>,
		(),
	>;
	type BenchmarkingConfig = runtime_common::elections::BenchmarkConfig;
	type ForceOrigin = EnsureRoot<AccountId>;
	type WeightInfo = weights::pallet_election_provider_multi_phase::WeightInfo<Self>;
	type MaxWinners = MaxActiveValidators;
	type ElectionBounds = ElectionBounds;
}

parameter_types! {
	pub const BagThresholds: &'static [u64] = &bag_thresholds::THRESHOLDS;
}

type VoterBagsListInstance = pallet_bags_list::Instance1;
impl pallet_bags_list::Config<VoterBagsListInstance> for Runtime {
	type RuntimeEvent = RuntimeEvent;
	type ScoreProvider = Staking;
	type WeightInfo = weights::pallet_bags_list::WeightInfo<Runtime>;
	type BagThresholds = BagThresholds;
	type Score = sp_npos_elections::VoteWeight;
}

pallet_staking_reward_curve::build! {
	const REWARD_CURVE: PiecewiseLinear<'static> = curve!(
		min_inflation: 0_025_000,
		max_inflation: 0_100_000,
		ideal_stake: 0_500_000,
		falloff: 0_050_000,
		max_piece_count: 40,
		test_precision: 0_005_000,
	);
}

parameter_types! {
	// Six sessions in an era (6 hours).
	pub const SessionsPerEra: SessionIndex = prod_or_fast!(6, 1);
	// 2 eras for unbonding (12 hours).
	pub const BondingDuration: sp_staking::EraIndex = 2;
	// 1 era in which slashes can be cancelled (6 hours).
	pub const SlashDeferDuration: sp_staking::EraIndex = 1;
	pub const RewardCurve: &'static PiecewiseLinear<'static> = &REWARD_CURVE;
	pub const MaxNominatorRewardedPerValidator: u32 = 64;
	pub const OffendingValidatorsThreshold: Perbill = Perbill::from_percent(17);
	pub const MaxNominations: u32 = <NposCompactSolution16 as frame_election_provider_support::NposSolution>::LIMIT as u32;
}

impl pallet_staking::Config for Runtime {
	type Currency = Balances;
	type CurrencyBalance = Balance;
	type UnixTime = Timestamp;
	type CurrencyToVote = CurrencyToVote;
	type RewardRemainder = ();
	type RuntimeEvent = RuntimeEvent;
	type Slash = ();
	type Reward = ();
	type SessionsPerEra = SessionsPerEra;
	type BondingDuration = BondingDuration;
	type SlashDeferDuration = SlashDeferDuration;
	type AdminOrigin = EnsureRoot<AccountId>;
	type SessionInterface = Self;
	type EraPayout = pallet_staking::ConvertCurve<RewardCurve>;
	type MaxNominatorRewardedPerValidator = MaxNominatorRewardedPerValidator;
	type OffendingValidatorsThreshold = OffendingValidatorsThreshold;
	type NextNewSession = Session;
	type ElectionProvider = ElectionProviderMultiPhase;
	type GenesisElectionProvider = onchain::OnChainExecution<OnChainSeqPhragmen>;
	type VoterList = VoterList;
	type TargetList = UseValidatorsMap<Self>;
	type NominationsQuota = pallet_staking::FixedNominationsQuota<{ MaxNominations::get() }>;
	type MaxUnlockingChunks = frame_support::traits::ConstU32<32>;
	type HistoryDepth = frame_support::traits::ConstU32<84>;
	type BenchmarkingConfig = runtime_common::StakingBenchmarkingConfig;
	type EventListeners = NominationPools;
	type WeightInfo = weights::pallet_staking::WeightInfo<Runtime>;
}

impl pallet_fast_unstake::Config for Runtime {
	type RuntimeEvent = RuntimeEvent;
	type Currency = Balances;
	type BatchSize = frame_support::traits::ConstU32<64>;
	type Deposit = frame_support::traits::ConstU128<{ UNITS }>;
	type ControlOrigin = EnsureRoot<AccountId>;
	type Staking = Staking;
	type MaxErasToCheckPerBlock = ConstU32<1>;
	#[cfg(feature = "runtime-benchmarks")]
	type MaxBackersPerValidator = MaxNominatorRewardedPerValidator;
	type WeightInfo = weights::pallet_fast_unstake::WeightInfo<Runtime>;
}

parameter_types! {
	pub const MaxAuthorities: u32 = 100_000;
}

impl pallet_offences::Config for Runtime {
	type RuntimeEvent = RuntimeEvent;
	type IdentificationTuple = pallet_session::historical::IdentificationTuple<Self>;
	type OnOffenceHandler = Staking;
}

impl pallet_authority_discovery::Config for Runtime {
	type MaxAuthorities = MaxAuthorities;
}

parameter_types! {
	pub const NposSolutionPriority: TransactionPriority = TransactionPriority::max_value() / 2;
	pub const ImOnlineUnsignedPriority: TransactionPriority = TransactionPriority::max_value();
	pub const MaxKeys: u32 = 10_000;
	pub const MaxPeerInHeartbeats: u32 = 10_000;
}

impl pallet_im_online::Config for Runtime {
	type AuthorityId = ImOnlineId;
	type RuntimeEvent = RuntimeEvent;
	type ValidatorSet = Historical;
	type NextSessionRotation = Babe;
	type ReportUnresponsiveness = Offences;
	type UnsignedPriority = ImOnlineUnsignedPriority;
	type WeightInfo = weights::pallet_im_online::WeightInfo<Runtime>;
	type MaxKeys = MaxKeys;
	type MaxPeerInHeartbeats = MaxPeerInHeartbeats;
}

parameter_types! {
	pub const MaxSetIdSessionEntries: u32 = BondingDuration::get() * SessionsPerEra::get();
}

impl pallet_grandpa::Config for Runtime {
	type RuntimeEvent = RuntimeEvent;

	type WeightInfo = ();
	type MaxAuthorities = MaxAuthorities;
	type MaxNominators = MaxNominatorRewardedPerValidator;
	type MaxSetIdSessionEntries = MaxSetIdSessionEntries;

	type KeyOwnerProof = <Historical as KeyOwnerProofSystem<(KeyTypeId, GrandpaId)>>::Proof;

	type EquivocationReportSystem =
		pallet_grandpa::EquivocationReportSystem<Self, Offences, Historical, ReportLongevity>;
}

/// Submits a transaction with the node's public and signature type. Adheres to the signed extension
/// format of the chain.
impl<LocalCall> frame_system::offchain::CreateSignedTransaction<LocalCall> for Runtime
where
	RuntimeCall: From<LocalCall>,
{
	fn create_transaction<C: frame_system::offchain::AppCrypto<Self::Public, Self::Signature>>(
		call: RuntimeCall,
		public: <Signature as Verify>::Signer,
		account: AccountId,
		nonce: <Runtime as frame_system::Config>::Nonce,
	) -> Option<(RuntimeCall, <UncheckedExtrinsic as ExtrinsicT>::SignaturePayload)> {
		use sp_runtime::traits::StaticLookup;
		// take the biggest period possible.
		let period =
			BlockHashCount::get().checked_next_power_of_two().map(|c| c / 2).unwrap_or(2) as u64;

		let current_block = System::block_number()
			.saturated_into::<u64>()
			// The `System::block_number` is initialized with `n+1`,
			// so the actual block number is `n`.
			.saturating_sub(1);
		let tip = 0;
		let extra: SignedExtra = (
			frame_system::CheckNonZeroSender::<Runtime>::new(),
			frame_system::CheckSpecVersion::<Runtime>::new(),
			frame_system::CheckTxVersion::<Runtime>::new(),
			frame_system::CheckGenesis::<Runtime>::new(),
			frame_system::CheckMortality::<Runtime>::from(generic::Era::mortal(
				period,
				current_block,
			)),
			frame_system::CheckNonce::<Runtime>::from(nonce),
			frame_system::CheckWeight::<Runtime>::new(),
			pallet_transaction_payment::ChargeTransactionPayment::<Runtime>::from(tip),
		);
		let raw_payload = SignedPayload::new(call, extra)
			.map_err(|e| {
				log::warn!("Unable to create signed payload: {:?}", e);
			})
			.ok()?;
		let signature = raw_payload.using_encoded(|payload| C::sign(payload, public))?;
		let (call, extra, _) = raw_payload.deconstruct();
		let address = <Runtime as frame_system::Config>::Lookup::unlookup(account);
		Some((call, (address, signature, extra)))
	}
}

impl frame_system::offchain::SigningTypes for Runtime {
	type Public = <Signature as Verify>::Signer;
	type Signature = Signature;
}

impl<C> frame_system::offchain::SendTransactionTypes<C> for Runtime
where
	RuntimeCall: From<C>,
{
	type OverarchingCall = RuntimeCall;
	type Extrinsic = UncheckedExtrinsic;
}

parameter_types! {
	// Minimum 100 bytes/KSM deposited (1 CENT/byte)
	pub const BasicDeposit: Balance = 1000 * CENTS;       // 258 bytes on-chain
	pub const FieldDeposit: Balance = 250 * CENTS;        // 66 bytes on-chain
	pub const SubAccountDeposit: Balance = 200 * CENTS;   // 53 bytes on-chain
	pub const MaxSubAccounts: u32 = 100;
	pub const MaxAdditionalFields: u32 = 100;
	pub const MaxRegistrars: u32 = 20;
}

impl pallet_identity::Config for Runtime {
	type RuntimeEvent = RuntimeEvent;
	type Currency = Balances;
	type Slashed = ();
	type BasicDeposit = BasicDeposit;
	type FieldDeposit = FieldDeposit;
	type SubAccountDeposit = SubAccountDeposit;
	type MaxSubAccounts = MaxSubAccounts;
	type MaxAdditionalFields = MaxAdditionalFields;
	type MaxRegistrars = MaxRegistrars;
	type RegistrarOrigin = frame_system::EnsureRoot<AccountId>;
	type ForceOrigin = frame_system::EnsureRoot<AccountId>;
	type WeightInfo = weights::pallet_identity::WeightInfo<Runtime>;
}

impl pallet_utility::Config for Runtime {
	type RuntimeEvent = RuntimeEvent;
	type RuntimeCall = RuntimeCall;
	type PalletsOrigin = OriginCaller;
	type WeightInfo = weights::pallet_utility::WeightInfo<Runtime>;
}

parameter_types! {
	// One storage item; key size is 32; value is size 4+4+16+32 bytes = 56 bytes.
	pub const DepositBase: Balance = deposit(1, 88);
	// Additional storage item size of 32 bytes.
	pub const DepositFactor: Balance = deposit(0, 32);
	pub const MaxSignatories: u32 = 100;
}

impl pallet_multisig::Config for Runtime {
	type RuntimeEvent = RuntimeEvent;
	type RuntimeCall = RuntimeCall;
	type Currency = Balances;
	type DepositBase = DepositBase;
	type DepositFactor = DepositFactor;
	type MaxSignatories = MaxSignatories;
	type WeightInfo = weights::pallet_multisig::WeightInfo<Runtime>;
}

parameter_types! {
	pub const ConfigDepositBase: Balance = 500 * CENTS;
	pub const FriendDepositFactor: Balance = 50 * CENTS;
	pub const MaxFriends: u16 = 9;
	pub const RecoveryDeposit: Balance = 500 * CENTS;
}

impl pallet_recovery::Config for Runtime {
	type RuntimeEvent = RuntimeEvent;
	type WeightInfo = ();
	type RuntimeCall = RuntimeCall;
	type Currency = Balances;
	type ConfigDepositBase = ConfigDepositBase;
	type FriendDepositFactor = FriendDepositFactor;
	type MaxFriends = MaxFriends;
	type RecoveryDeposit = RecoveryDeposit;
}

parameter_types! {
	pub const MinVestedTransfer: Balance = 100 * CENTS;
	pub UnvestedFundsAllowedWithdrawReasons: WithdrawReasons =
		WithdrawReasons::except(WithdrawReasons::TRANSFER | WithdrawReasons::RESERVE);
}

impl pallet_vesting::Config for Runtime {
	type RuntimeEvent = RuntimeEvent;
	type Currency = Balances;
	type BlockNumberToBalance = ConvertInto;
	type MinVestedTransfer = MinVestedTransfer;
	type WeightInfo = weights::pallet_vesting::WeightInfo<Runtime>;
	type UnvestedFundsAllowedWithdrawReasons = UnvestedFundsAllowedWithdrawReasons;
	const MAX_VESTING_SCHEDULES: u32 = 28;
}

impl pallet_sudo::Config for Runtime {
	type RuntimeEvent = RuntimeEvent;
	type RuntimeCall = RuntimeCall;
	type WeightInfo = weights::pallet_sudo::WeightInfo<Runtime>;
}

parameter_types! {
	// One storage item; key size 32, value size 8; .
	pub const ProxyDepositBase: Balance = deposit(1, 8);
	// Additional storage item size of 33 bytes.
	pub const ProxyDepositFactor: Balance = deposit(0, 33);
	pub const MaxProxies: u16 = 32;
	pub const AnnouncementDepositBase: Balance = deposit(1, 8);
	pub const AnnouncementDepositFactor: Balance = deposit(0, 66);
	pub const MaxPending: u16 = 32;
}

/// The type used to represent the kinds of proxying allowed.
#[derive(
	Copy,
	Clone,
	Eq,
	PartialEq,
	Ord,
	PartialOrd,
	Encode,
	Decode,
	RuntimeDebug,
	MaxEncodedLen,
	TypeInfo,
)]
pub enum ProxyType {
	Any,
	NonTransfer,
	Staking,
	SudoBalances,
	IdentityJudgement,
	CancelProxy,
	Auction,
	NominationPools,
}
impl Default for ProxyType {
	fn default() -> Self {
		Self::Any
	}
}
impl InstanceFilter<RuntimeCall> for ProxyType {
	fn filter(&self, c: &RuntimeCall) -> bool {
		match self {
			ProxyType::Any => true,
			ProxyType::NonTransfer => matches!(
				c,
				RuntimeCall::System(..) |
				RuntimeCall::Babe(..) |
				RuntimeCall::Timestamp(..) |
				RuntimeCall::Indices(pallet_indices::Call::claim{..}) |
				RuntimeCall::Indices(pallet_indices::Call::free{..}) |
				RuntimeCall::Indices(pallet_indices::Call::freeze{..}) |
				// Specifically omitting Indices `transfer`, `force_transfer`
				// Specifically omitting the entire Balances pallet
				RuntimeCall::Staking(..) |
				RuntimeCall::Session(..) |
				RuntimeCall::Grandpa(..) |
				RuntimeCall::ImOnline(..) |
				RuntimeCall::Utility(..) |
				RuntimeCall::Identity(..) |
				RuntimeCall::Recovery(pallet_recovery::Call::as_recovered{..}) |
				RuntimeCall::Recovery(pallet_recovery::Call::vouch_recovery{..}) |
				RuntimeCall::Recovery(pallet_recovery::Call::claim_recovery{..}) |
				RuntimeCall::Recovery(pallet_recovery::Call::close_recovery{..}) |
				RuntimeCall::Recovery(pallet_recovery::Call::remove_recovery{..}) |
				RuntimeCall::Recovery(pallet_recovery::Call::cancel_recovered{..}) |
				// Specifically omitting Recovery `create_recovery`, `initiate_recovery`
				RuntimeCall::Vesting(pallet_vesting::Call::vest{..}) |
				RuntimeCall::Vesting(pallet_vesting::Call::vest_other{..}) |
				// Specifically omitting Vesting `vested_transfer`, and `force_vested_transfer`
				RuntimeCall::Scheduler(..) |
				// Specifically omitting Sudo pallet
				RuntimeCall::Proxy(..) |
				RuntimeCall::Multisig(..) |
				RuntimeCall::Registrar(paras_registrar::Call::register{..}) |
				RuntimeCall::Registrar(paras_registrar::Call::deregister{..}) |
				// Specifically omitting Registrar `swap`
				RuntimeCall::Registrar(paras_registrar::Call::reserve{..}) |
				RuntimeCall::Crowdloan(..) |
				RuntimeCall::Slots(..) |
				RuntimeCall::Auctions(..) | // Specifically omitting the entire XCM Pallet
				RuntimeCall::VoterList(..) |
				RuntimeCall::NominationPools(..) |
				RuntimeCall::FastUnstake(..)
			),
			ProxyType::Staking => {
				matches!(
					c,
					RuntimeCall::Staking(..) |
						RuntimeCall::Session(..) | RuntimeCall::Utility(..) |
						RuntimeCall::FastUnstake(..) |
						RuntimeCall::VoterList(..) |
						RuntimeCall::NominationPools(..)
				)
			},
			ProxyType::NominationPools => {
				matches!(c, RuntimeCall::NominationPools(..) | RuntimeCall::Utility(..))
			},
			ProxyType::SudoBalances => match c {
				RuntimeCall::Sudo(pallet_sudo::Call::sudo { call: ref x }) => {
					matches!(x.as_ref(), &RuntimeCall::Balances(..))
				},
				RuntimeCall::Utility(..) => true,
				_ => false,
			},
			ProxyType::IdentityJudgement => matches!(
				c,
				RuntimeCall::Identity(pallet_identity::Call::provide_judgement { .. }) |
					RuntimeCall::Utility(..)
			),
			ProxyType::CancelProxy => {
				matches!(c, RuntimeCall::Proxy(pallet_proxy::Call::reject_announcement { .. }))
			},
			ProxyType::Auction => matches!(
				c,
				RuntimeCall::Auctions(..) |
					RuntimeCall::Crowdloan(..) |
					RuntimeCall::Registrar(..) |
					RuntimeCall::Slots(..)
			),
		}
	}
	fn is_superset(&self, o: &Self) -> bool {
		match (self, o) {
			(x, y) if x == y => true,
			(ProxyType::Any, _) => true,
			(_, ProxyType::Any) => false,
			(ProxyType::NonTransfer, _) => true,
			_ => false,
		}
	}
}

impl pallet_proxy::Config for Runtime {
	type RuntimeEvent = RuntimeEvent;
	type RuntimeCall = RuntimeCall;
	type Currency = Balances;
	type ProxyType = ProxyType;
	type ProxyDepositBase = ProxyDepositBase;
	type ProxyDepositFactor = ProxyDepositFactor;
	type MaxProxies = MaxProxies;
	type WeightInfo = weights::pallet_proxy::WeightInfo<Runtime>;
	type MaxPending = MaxPending;
	type CallHasher = BlakeTwo256;
	type AnnouncementDepositBase = AnnouncementDepositBase;
	type AnnouncementDepositFactor = AnnouncementDepositFactor;
}

impl parachains_origin::Config for Runtime {}

impl parachains_configuration::Config for Runtime {
	type WeightInfo = weights::runtime_parachains_configuration::WeightInfo<Runtime>;
}

impl parachains_shared::Config for Runtime {}

impl parachains_session_info::Config for Runtime {
	type ValidatorSet = Historical;
}

impl parachains_inclusion::Config for Runtime {
	type RuntimeEvent = RuntimeEvent;
	type DisputesHandler = ParasDisputes;
	type RewardValidators = parachains_reward_points::RewardValidatorsWithEraPoints<Runtime>;
	type MessageQueue = MessageQueue;
	type WeightInfo = weights::runtime_parachains_inclusion::WeightInfo<Runtime>;
}

parameter_types! {
	pub const ParasUnsignedPriority: TransactionPriority = TransactionPriority::max_value();
}

impl parachains_paras::Config for Runtime {
	type RuntimeEvent = RuntimeEvent;
	type WeightInfo = weights::runtime_parachains_paras::WeightInfo<Runtime>;
	type UnsignedPriority = ParasUnsignedPriority;
	type QueueFootprinter = ParaInclusion;
	type NextSessionRotation = Babe;
}

parameter_types! {
	/// Amount of weight that can be spent per block to service messages.
	///
	/// # WARNING
	///
	/// This is not a good value for para-chains since the `Scheduler` already uses up to 80% block weight.
	pub MessageQueueServiceWeight: Weight = Perbill::from_percent(20) * BlockWeights::get().max_block;
	pub const MessageQueueHeapSize: u32 = 128 * 1024;
	pub const MessageQueueMaxStale: u32 = 48;
}

/// Message processor to handle any messages that were enqueued into the `MessageQueue` pallet.
pub struct MessageProcessor;
impl ProcessMessage for MessageProcessor {
	type Origin = AggregateMessageOrigin;

	fn process_message(
		message: &[u8],
		origin: Self::Origin,
		meter: &mut WeightMeter,
		id: &mut [u8; 32],
	) -> Result<bool, ProcessMessageError> {
		let para = match origin {
			AggregateMessageOrigin::Ump(UmpQueueId::Para(para)) => para,
		};
		xcm_builder::ProcessXcmMessage::<
			Junction,
			xcm_executor::XcmExecutor<xcm_config::XcmConfig>,
			RuntimeCall,
		>::process_message(message, Junction::Parachain(para.into()), meter, id)
	}
}

impl pallet_message_queue::Config for Runtime {
	type RuntimeEvent = RuntimeEvent;
	type Size = u32;
	type HeapSize = MessageQueueHeapSize;
	type MaxStale = MessageQueueMaxStale;
	type ServiceWeight = MessageQueueServiceWeight;
	#[cfg(not(feature = "runtime-benchmarks"))]
	type MessageProcessor = MessageProcessor;
	#[cfg(feature = "runtime-benchmarks")]
	type MessageProcessor =
		pallet_message_queue::mock_helpers::NoopMessageProcessor<AggregateMessageOrigin>;
	type QueueChangeHandler = ParaInclusion;
	type QueuePausedQuery = ();
	type WeightInfo = weights::pallet_message_queue::WeightInfo<Runtime>;
}

impl parachains_dmp::Config for Runtime {}

impl parachains_hrmp::Config for Runtime {
	type RuntimeOrigin = RuntimeOrigin;
	type RuntimeEvent = RuntimeEvent;
	type ChannelManager = EnsureRoot<AccountId>;
	type Currency = Balances;
	type WeightInfo = weights::runtime_parachains_hrmp::WeightInfo<Self>;
}

impl parachains_paras_inherent::Config for Runtime {
	type WeightInfo = weights::runtime_parachains_paras_inherent::WeightInfo<Runtime>;
}

impl parachains_scheduler::Config for Runtime {
	type AssignmentProvider = ParaAssignmentProvider;
}

impl parachains_assigner_parachains::Config for Runtime {}

impl parachains_initializer::Config for Runtime {
	type Randomness = pallet_babe::RandomnessFromOneEpochAgo<Runtime>;
	type ForceOrigin = EnsureRoot<AccountId>;
	type WeightInfo = weights::runtime_parachains_initializer::WeightInfo<Runtime>;
}

impl paras_sudo_wrapper::Config for Runtime {}

parameter_types! {
	pub const PermanentSlotLeasePeriodLength: u32 = 26;
	pub const TemporarySlotLeasePeriodLength: u32 = 1;
	pub const MaxTemporarySlotPerLeasePeriod: u32 = 5;
}

impl assigned_slots::Config for Runtime {
	type RuntimeEvent = RuntimeEvent;
	type AssignSlotOrigin = EnsureRoot<AccountId>;
	type Leaser = Slots;
	type PermanentSlotLeasePeriodLength = PermanentSlotLeasePeriodLength;
	type TemporarySlotLeasePeriodLength = TemporarySlotLeasePeriodLength;
	type MaxTemporarySlotPerLeasePeriod = MaxTemporarySlotPerLeasePeriod;
	type WeightInfo = weights::runtime_common_assigned_slots::WeightInfo<Runtime>;
}

impl parachains_disputes::Config for Runtime {
	type RuntimeEvent = RuntimeEvent;
	type RewardValidators = parachains_reward_points::RewardValidatorsWithEraPoints<Runtime>;
	type SlashingHandler = parachains_slashing::SlashValidatorsForDisputes<ParasSlashing>;
	type WeightInfo = weights::runtime_parachains_disputes::WeightInfo<Runtime>;
}

impl parachains_slashing::Config for Runtime {
	type KeyOwnerProofSystem = Historical;
	type KeyOwnerProof =
		<Self::KeyOwnerProofSystem as KeyOwnerProofSystem<(KeyTypeId, ValidatorId)>>::Proof;
	type KeyOwnerIdentification = <Self::KeyOwnerProofSystem as KeyOwnerProofSystem<(
		KeyTypeId,
		ValidatorId,
	)>>::IdentificationTuple;
	type HandleReports = parachains_slashing::SlashingReportHandler<
		Self::KeyOwnerIdentification,
		Offences,
		ReportLongevity,
	>;
	type WeightInfo = weights::runtime_parachains_disputes_slashing::WeightInfo<Runtime>;
	type BenchmarkingConfig = parachains_slashing::BenchConfig<300>;
}

parameter_types! {
	pub const ParaDeposit: Balance = 2000 * CENTS;
	pub const DataDepositPerByte: Balance = deposit(0, 1);
}

impl paras_registrar::Config for Runtime {
	type RuntimeOrigin = RuntimeOrigin;
	type RuntimeEvent = RuntimeEvent;
	type Currency = Balances;
	type OnSwap = (Crowdloan, Slots);
	type ParaDeposit = ParaDeposit;
	type DataDepositPerByte = DataDepositPerByte;
	type WeightInfo = weights::runtime_common_paras_registrar::WeightInfo<Runtime>;
}

parameter_types! {
	pub const LeasePeriod: BlockNumber = 28 * DAYS;
}

impl slots::Config for Runtime {
	type RuntimeEvent = RuntimeEvent;
	type Currency = Balances;
	type Registrar = Registrar;
	type LeasePeriod = LeasePeriod;
	type LeaseOffset = ();
	type ForceOrigin = EnsureRoot<AccountId>;
	type WeightInfo = weights::runtime_common_slots::WeightInfo<Runtime>;
}

parameter_types! {
	pub const CrowdloanId: PalletId = PalletId(*b"py/cfund");
	pub const SubmissionDeposit: Balance = 100 * 100 * CENTS;
	pub const MinContribution: Balance = 100 * CENTS;
	pub const RemoveKeysLimit: u32 = 500;
	// Allow 32 bytes for an additional memo to a crowdloan.
	pub const MaxMemoLength: u8 = 32;
}

impl crowdloan::Config for Runtime {
	type RuntimeEvent = RuntimeEvent;
	type PalletId = CrowdloanId;
	type SubmissionDeposit = SubmissionDeposit;
	type MinContribution = MinContribution;
	type RemoveKeysLimit = RemoveKeysLimit;
	type Registrar = Registrar;
	type Auctioneer = Auctions;
	type MaxMemoLength = MaxMemoLength;
	type WeightInfo = weights::runtime_common_crowdloan::WeightInfo<Runtime>;
}

parameter_types! {
	// The average auction is 7 days long, so this will be 70% for ending period.
	// 5 Days = 72000 Blocks @ 6 sec per block
	pub const EndingPeriod: BlockNumber = 5 * DAYS;
	// ~ 1000 samples per day -> ~ 20 blocks per sample -> 2 minute samples
	pub const SampleLength: BlockNumber = 2 * MINUTES;
}

impl auctions::Config for Runtime {
	type RuntimeEvent = RuntimeEvent;
	type Leaser = Slots;
	type Registrar = Registrar;
	type EndingPeriod = EndingPeriod;
	type SampleLength = SampleLength;
	type Randomness = pallet_babe::RandomnessFromOneEpochAgo<Runtime>;
	type InitiateOrigin = EnsureRoot<AccountId>;
	type WeightInfo = weights::runtime_common_auctions::WeightInfo<Runtime>;
}

parameter_types! {
	pub const PoolsPalletId: PalletId = PalletId(*b"py/nopls");
	pub const MaxPointsToBalance: u8 = 10;
}

impl pallet_nomination_pools::Config for Runtime {
	type RuntimeEvent = RuntimeEvent;
	type WeightInfo = weights::pallet_nomination_pools::WeightInfo<Self>;
	type Currency = Balances;
	type RewardCounter = FixedU128;
	type BalanceToU256 = BalanceToU256;
	type U256ToBalance = U256ToBalance;
	type Staking = Staking;
	type PostUnbondingPoolsWindow = ConstU32<4>;
	type MaxMetadataLen = ConstU32<256>;
	// we use the same number of allowed unlocking chunks as with staking.
	type MaxUnbonding = <Self as pallet_staking::Config>::MaxUnlockingChunks;
	type PalletId = PoolsPalletId;
	type MaxPointsToBalance = MaxPointsToBalance;
}

parameter_types! {
	// The deposit configuration for the singed migration. Specially if you want to allow any signed account to do the migration (see `SignedFilter`, these deposits should be high)
	pub const MigrationSignedDepositPerItem: Balance = 1 * CENTS;
	pub const MigrationSignedDepositBase: Balance = 20 * CENTS * 100;
	pub const MigrationMaxKeyLen: u32 = 512;
}

construct_runtime! {
	pub enum Runtime
	{
		// Basic stuff; balances is uncallable initially.
		System: frame_system::{Pallet, Call, Storage, Config<T>, Event<T>} = 0,

		// Babe must be before session.
		Babe: pallet_babe::{Pallet, Call, Storage, Config<T>, ValidateUnsigned} = 1,

		Timestamp: pallet_timestamp::{Pallet, Call, Storage, Inherent} = 2,
		Indices: pallet_indices::{Pallet, Call, Storage, Config<T>, Event<T>} = 3,
		Balances: pallet_balances::{Pallet, Call, Storage, Config<T>, Event<T>} = 4,
		TransactionPayment: pallet_transaction_payment::{Pallet, Storage, Event<T>} = 26,

		// Consensus support.
		// Authorship must be before session in order to note author in the correct session and era
		// for im-online and staking.
		Authorship: pallet_authorship::{Pallet, Storage} = 5,
		Staking: pallet_staking::{Pallet, Call, Storage, Config<T>, Event<T>} = 6,
		Offences: pallet_offences::{Pallet, Storage, Event} = 7,
		Historical: session_historical::{Pallet} = 27,

		// BEEFY Bridges support.
		Beefy: pallet_beefy::{Pallet, Call, Storage, Config<T>, ValidateUnsigned} = 200,
		// MMR leaf construction must be before session in order to have leaf contents
		// refer to block<N-1> consistently. see substrate issue #11797 for details.
		Mmr: pallet_mmr::{Pallet, Storage} = 201,
		BeefyMmrLeaf: pallet_beefy_mmr::{Pallet, Storage} = 202,

		Session: pallet_session::{Pallet, Call, Storage, Event, Config<T>} = 8,
		Grandpa: pallet_grandpa::{Pallet, Call, Storage, Config<T>, Event, ValidateUnsigned} = 10,
		ImOnline: pallet_im_online::{Pallet, Call, Storage, Event<T>, ValidateUnsigned, Config<T>} = 11,
		AuthorityDiscovery: pallet_authority_discovery::{Pallet, Config<T>} = 12,

		// Utility module.
		Utility: pallet_utility::{Pallet, Call, Event} = 16,

		// Less simple identity module.
		Identity: pallet_identity::{Pallet, Call, Storage, Event<T>} = 17,

		// Social recovery module.
		Recovery: pallet_recovery::{Pallet, Call, Storage, Event<T>} = 18,

		// Vesting. Usable initially, but removed once all vesting is finished.
		Vesting: pallet_vesting::{Pallet, Call, Storage, Event<T>, Config<T>} = 19,

		// System scheduler.
		Scheduler: pallet_scheduler::{Pallet, Call, Storage, Event<T>} = 20,

		// Preimage registrar.
		Preimage: pallet_preimage::{Pallet, Call, Storage, Event<T>} = 28,

		// Sudo.
		Sudo: pallet_sudo::{Pallet, Call, Storage, Event<T>, Config<T>} = 21,

		// Proxy module. Late addition.
		Proxy: pallet_proxy::{Pallet, Call, Storage, Event<T>} = 22,

		// Multisig module. Late addition.
		Multisig: pallet_multisig::{Pallet, Call, Storage, Event<T>} = 23,

		// Election pallet. Only works with staking, but placed here to maintain indices.
		ElectionProviderMultiPhase: pallet_election_provider_multi_phase::{Pallet, Call, Storage, Event<T>, ValidateUnsigned} = 24,

		// Provides a semi-sorted list of nominators for staking.
		VoterList: pallet_bags_list::<Instance1>::{Pallet, Call, Storage, Event<T>} = 25,

		// Nomination pools for staking.
		NominationPools: pallet_nomination_pools::{Pallet, Call, Storage, Event<T>, Config<T>} = 29,

		// Fast unstake pallet: extension to staking.
		FastUnstake: pallet_fast_unstake = 30,

		// Parachains pallets. Start indices at 40 to leave room.
		ParachainsOrigin: parachains_origin::{Pallet, Origin} = 41,
		Configuration: parachains_configuration::{Pallet, Call, Storage, Config<T>} = 42,
		ParasShared: parachains_shared::{Pallet, Call, Storage} = 43,
		ParaInclusion: parachains_inclusion::{Pallet, Call, Storage, Event<T>} = 44,
		ParaInherent: parachains_paras_inherent::{Pallet, Call, Storage, Inherent} = 45,
		ParaScheduler: parachains_scheduler::{Pallet, Storage} = 46,
		Paras: parachains_paras::{Pallet, Call, Storage, Event, Config<T>, ValidateUnsigned} = 47,
		Initializer: parachains_initializer::{Pallet, Call, Storage} = 48,
		Dmp: parachains_dmp::{Pallet, Storage} = 49,
		// RIP Ump 50
		Hrmp: parachains_hrmp::{Pallet, Call, Storage, Event<T>, Config<T>} = 51,
		ParaSessionInfo: parachains_session_info::{Pallet, Storage} = 52,
		ParasDisputes: parachains_disputes::{Pallet, Call, Storage, Event<T>} = 53,
		ParasSlashing: parachains_slashing::{Pallet, Call, Storage, ValidateUnsigned} = 54,
		ParaAssignmentProvider: parachains_assigner_parachains::{Pallet, Storage} = 55,

		// Parachain Onboarding Pallets. Start indices at 60 to leave room.
		Registrar: paras_registrar::{Pallet, Call, Storage, Event<T>, Config<T>} = 60,
		Slots: slots::{Pallet, Call, Storage, Event<T>} = 61,
		ParasSudoWrapper: paras_sudo_wrapper::{Pallet, Call} = 62,
		Auctions: auctions::{Pallet, Call, Storage, Event<T>} = 63,
		Crowdloan: crowdloan::{Pallet, Call, Storage, Event<T>} = 64,
		AssignedSlots: assigned_slots::{Pallet, Call, Storage, Event<T>, Config<T>} = 65,

		// Pallet for sending XCM.
		XcmPallet: pallet_xcm::{Pallet, Call, Storage, Event<T>, Origin, Config<T>} = 99,

		// Generalized message queue
		MessageQueue: pallet_message_queue::{Pallet, Call, Storage, Event<T>} = 100,
	}
}

/// The address format for describing accounts.
pub type Address = sp_runtime::MultiAddress<AccountId, ()>;
/// Block header type as expected by this runtime.
pub type Header = generic::Header<BlockNumber, BlakeTwo256>;
/// Block type as expected by this runtime.
pub type Block = generic::Block<Header, UncheckedExtrinsic>;
/// A Block signed with a Justification
pub type SignedBlock = generic::SignedBlock<Block>;
/// `BlockId` type as expected by this runtime.
pub type BlockId = generic::BlockId<Block>;
/// The `SignedExtension` to the basic transaction logic.
pub type SignedExtra = (
	frame_system::CheckNonZeroSender<Runtime>,
	frame_system::CheckSpecVersion<Runtime>,
	frame_system::CheckTxVersion<Runtime>,
	frame_system::CheckGenesis<Runtime>,
	frame_system::CheckMortality<Runtime>,
	frame_system::CheckNonce<Runtime>,
	frame_system::CheckWeight<Runtime>,
	pallet_transaction_payment::ChargeTransactionPayment<Runtime>,
);

pub struct NominationPoolsMigrationV4OldPallet;
impl Get<Perbill> for NominationPoolsMigrationV4OldPallet {
	fn get() -> Perbill {
		Perbill::from_percent(100)
	}
}

/// All migrations that will run on the next runtime upgrade.
///
/// This contains the combined migrations of the last 10 releases. It allows to skip runtime
/// upgrades in case governance decides to do so. THE ORDER IS IMPORTANT.
pub type Migrations = migrations::Unreleased;

/// The runtime migrations per release.
#[allow(deprecated, missing_docs)]
pub mod migrations {
	use super::*;

	/// Upgrade Session keys to include BEEFY key.
	/// When this is removed, should also remove `OldSessionKeys`.
	pub struct UpgradeSessionKeys;
	impl frame_support::traits::OnRuntimeUpgrade for UpgradeSessionKeys {
		fn on_runtime_upgrade() -> Weight {
			Session::upgrade_keys::<OldSessionKeys, _>(transform_session_keys);
			Perbill::from_percent(50) * BlockWeights::get().max_block
		}
	}

	/// Unreleased migrations. Add new ones here:
	pub type Unreleased = (
		pallet_im_online::migration::v1::Migration<Runtime>,
		parachains_configuration::migration::v7::MigrateToV7<Runtime>,
		assigned_slots::migration::v1::VersionCheckedMigrateToV1<Runtime>,
		parachains_scheduler::migration::v1::MigrateToV1<Runtime>,
		parachains_configuration::migration::v8::MigrateToV8<Runtime>,
		UpgradeSessionKeys,
		parachains_configuration::migration::v9::MigrateToV9<Runtime>,
	);
}

/// Unchecked extrinsic type as expected by this runtime.
pub type UncheckedExtrinsic =
	generic::UncheckedExtrinsic<Address, RuntimeCall, Signature, SignedExtra>;
/// Executive: handles dispatch to the various modules.
pub type Executive = frame_executive::Executive<
	Runtime,
	Block,
	frame_system::ChainContext<Runtime>,
	Runtime,
	AllPalletsWithSystem,
	Migrations,
>;
/// The payload being signed in transactions.
pub type SignedPayload = generic::SignedPayload<RuntimeCall, SignedExtra>;

#[cfg(feature = "runtime-benchmarks")]
mod benches {
	frame_benchmarking::define_benchmarks!(
		// Polkadot
		// NOTE: Make sure to prefix these with `runtime_common::` so
		// the that path resolves correctly in the generated file.
		[runtime_common::assigned_slots, AssignedSlots]
		[runtime_common::auctions, Auctions]
		[runtime_common::crowdloan, Crowdloan]
		[runtime_common::paras_registrar, Registrar]
		[runtime_common::slots, Slots]
		[runtime_parachains::configuration, Configuration]
		[runtime_parachains::disputes, ParasDisputes]
		[runtime_parachains::disputes::slashing, ParasSlashing]
		[runtime_parachains::hrmp, Hrmp]
		[runtime_parachains::inclusion, ParaInclusion]
		[runtime_parachains::initializer, Initializer]
		[runtime_parachains::paras, Paras]
		[runtime_parachains::paras_inherent, ParaInherent]
		// Substrate
		[pallet_bags_list, VoterList]
		[pallet_balances, Balances]
		[pallet_election_provider_multi_phase, ElectionProviderMultiPhase]
		[frame_election_provider_support, ElectionProviderBench::<Runtime>]
		[pallet_fast_unstake, FastUnstake]
		[pallet_identity, Identity]
		[pallet_im_online, ImOnline]
		[pallet_indices, Indices]
		[pallet_message_queue, MessageQueue]
		[pallet_multisig, Multisig]
		[pallet_nomination_pools, NominationPoolsBench::<Runtime>]
		[pallet_offences, OffencesBench::<Runtime>]
		[pallet_preimage, Preimage]
		[pallet_proxy, Proxy]
		[pallet_recovery, Recovery]
		[pallet_scheduler, Scheduler]
		[pallet_session, SessionBench::<Runtime>]
		[pallet_staking, Staking]
		[pallet_sudo, Sudo]
		[frame_system, SystemBench::<Runtime>]
		[pallet_timestamp, Timestamp]
		[pallet_utility, Utility]
		[pallet_vesting, Vesting]
		// XCM
		[pallet_xcm, XcmPallet]
		// NOTE: Make sure you point to the individual modules below.
		[pallet_xcm_benchmarks::fungible, XcmBalances]
		[pallet_xcm_benchmarks::generic, XcmGeneric]
	);
}

sp_api::impl_runtime_apis! {
	impl sp_api::Core<Block> for Runtime {
		fn version() -> RuntimeVersion {
			VERSION
		}

		fn execute_block(block: Block) {
			Executive::execute_block(block);
		}

		fn initialize_block(header: &<Block as BlockT>::Header) {
			Executive::initialize_block(header)
		}
	}

	impl sp_api::Metadata<Block> for Runtime {
		fn metadata() -> OpaqueMetadata {
			OpaqueMetadata::new(Runtime::metadata().into())
		}

		fn metadata_at_version(version: u32) -> Option<OpaqueMetadata> {
			Runtime::metadata_at_version(version)
		}

		fn metadata_versions() -> sp_std::vec::Vec<u32> {
			Runtime::metadata_versions()
		}
	}

	impl block_builder_api::BlockBuilder<Block> for Runtime {
		fn apply_extrinsic(extrinsic: <Block as BlockT>::Extrinsic) -> ApplyExtrinsicResult {
			Executive::apply_extrinsic(extrinsic)
		}

		fn finalize_block() -> <Block as BlockT>::Header {
			Executive::finalize_block()
		}

		fn inherent_extrinsics(data: inherents::InherentData) -> Vec<<Block as BlockT>::Extrinsic> {
			data.create_extrinsics()
		}

		fn check_inherents(
			block: Block,
			data: inherents::InherentData,
		) -> inherents::CheckInherentsResult {
			data.check_extrinsics(&block)
		}
	}

	impl tx_pool_api::runtime_api::TaggedTransactionQueue<Block> for Runtime {
		fn validate_transaction(
			source: TransactionSource,
			tx: <Block as BlockT>::Extrinsic,
			block_hash: <Block as BlockT>::Hash,
		) -> TransactionValidity {
			Executive::validate_transaction(source, tx, block_hash)
		}
	}

	impl offchain_primitives::OffchainWorkerApi<Block> for Runtime {
		fn offchain_worker(header: &<Block as BlockT>::Header) {
			Executive::offchain_worker(header)
		}
	}

<<<<<<< HEAD
	#[api_version(5)]
=======
	#[api_version(6)]
>>>>>>> ee88408c
	impl primitives::runtime_api::ParachainHost<Block, Hash, BlockNumber> for Runtime {
		fn validators() -> Vec<ValidatorId> {
			parachains_runtime_api_impl::validators::<Runtime>()
		}

		fn validator_groups() -> (Vec<Vec<ValidatorIndex>>, GroupRotationInfo<BlockNumber>) {
			parachains_runtime_api_impl::validator_groups::<Runtime>()
		}

		fn availability_cores() -> Vec<CoreState<Hash, BlockNumber>> {
			parachains_runtime_api_impl::availability_cores::<Runtime>()
		}

		fn persisted_validation_data(para_id: ParaId, assumption: OccupiedCoreAssumption)
			-> Option<PersistedValidationData<Hash, BlockNumber>> {
			parachains_runtime_api_impl::persisted_validation_data::<Runtime>(para_id, assumption)
		}

		fn assumed_validation_data(
			para_id: ParaId,
			expected_persisted_validation_data_hash: Hash,
		) -> Option<(PersistedValidationData<Hash, BlockNumber>, ValidationCodeHash)> {
			parachains_runtime_api_impl::assumed_validation_data::<Runtime>(
				para_id,
				expected_persisted_validation_data_hash,
			)
		}

		fn check_validation_outputs(
			para_id: ParaId,
			outputs: primitives::CandidateCommitments,
		) -> bool {
			parachains_runtime_api_impl::check_validation_outputs::<Runtime>(para_id, outputs)
		}

		fn session_index_for_child() -> SessionIndex {
			parachains_runtime_api_impl::session_index_for_child::<Runtime>()
		}

		fn validation_code(para_id: ParaId, assumption: OccupiedCoreAssumption)
			-> Option<ValidationCode> {
			parachains_runtime_api_impl::validation_code::<Runtime>(para_id, assumption)
		}

		fn candidate_pending_availability(para_id: ParaId) -> Option<CommittedCandidateReceipt<Hash>> {
			parachains_runtime_api_impl::candidate_pending_availability::<Runtime>(para_id)
		}

		fn candidate_events() -> Vec<CandidateEvent<Hash>> {
			parachains_runtime_api_impl::candidate_events::<Runtime, _>(|ev| {
				match ev {
					RuntimeEvent::ParaInclusion(ev) => {
						Some(ev)
					}
					_ => None,
				}
			})
		}

		fn session_info(index: SessionIndex) -> Option<SessionInfo> {
			parachains_runtime_api_impl::session_info::<Runtime>(index)
		}

		fn session_executor_params(session_index: SessionIndex) -> Option<ExecutorParams> {
			parachains_runtime_api_impl::session_executor_params::<Runtime>(session_index)
		}

		fn dmq_contents(recipient: ParaId) -> Vec<InboundDownwardMessage<BlockNumber>> {
			parachains_runtime_api_impl::dmq_contents::<Runtime>(recipient)
		}

		fn inbound_hrmp_channels_contents(
			recipient: ParaId
		) -> BTreeMap<ParaId, Vec<InboundHrmpMessage<BlockNumber>>> {
			parachains_runtime_api_impl::inbound_hrmp_channels_contents::<Runtime>(recipient)
		}

		fn validation_code_by_hash(hash: ValidationCodeHash) -> Option<ValidationCode> {
			parachains_runtime_api_impl::validation_code_by_hash::<Runtime>(hash)
		}

		fn on_chain_votes() -> Option<ScrapedOnChainVotes<Hash>> {
			parachains_runtime_api_impl::on_chain_votes::<Runtime>()
		}

		fn submit_pvf_check_statement(
			stmt: PvfCheckStatement,
			signature: ValidatorSignature,
		) {
			parachains_runtime_api_impl::submit_pvf_check_statement::<Runtime>(stmt, signature)
		}

		fn pvfs_require_precheck() -> Vec<ValidationCodeHash> {
			parachains_runtime_api_impl::pvfs_require_precheck::<Runtime>()
		}

		fn validation_code_hash(para_id: ParaId, assumption: OccupiedCoreAssumption)
			-> Option<ValidationCodeHash>
		{
			parachains_runtime_api_impl::validation_code_hash::<Runtime>(para_id, assumption)
		}

		fn disputes() -> Vec<(SessionIndex, CandidateHash, DisputeState<BlockNumber>)> {
			parachains_runtime_api_impl::get_session_disputes::<Runtime>()
		}

		fn unapplied_slashes(
		) -> Vec<(SessionIndex, CandidateHash, slashing::PendingSlashes)> {
			parachains_runtime_api_impl::unapplied_slashes::<Runtime>()
		}

		fn key_ownership_proof(
			validator_id: ValidatorId,
		) -> Option<slashing::OpaqueKeyOwnershipProof> {
			use parity_scale_codec::Encode;

			Historical::prove((PARACHAIN_KEY_TYPE_ID, validator_id))
				.map(|p| p.encode())
				.map(slashing::OpaqueKeyOwnershipProof::new)
		}

		fn submit_report_dispute_lost(
			dispute_proof: slashing::DisputeProof,
			key_ownership_proof: slashing::OpaqueKeyOwnershipProof,
		) -> Option<()> {
			parachains_runtime_api_impl::submit_unsigned_slashing_report::<Runtime>(
				dispute_proof,
				key_ownership_proof,
			)
		}

		fn minimum_backing_votes() -> u32 {
			parachains_staging_runtime_api_impl::minimum_backing_votes::<Runtime>()
		}
	}

	impl beefy_primitives::BeefyApi<Block, BeefyId> for Runtime {
		fn beefy_genesis() -> Option<BlockNumber> {
			Beefy::genesis_block()
		}

		fn validator_set() -> Option<beefy_primitives::ValidatorSet<BeefyId>> {
			Beefy::validator_set()
		}

		fn submit_report_equivocation_unsigned_extrinsic(
			equivocation_proof: beefy_primitives::EquivocationProof<
				BlockNumber,
				BeefyId,
				BeefySignature,
			>,
			key_owner_proof: beefy_primitives::OpaqueKeyOwnershipProof,
		) -> Option<()> {
			let key_owner_proof = key_owner_proof.decode()?;

			Beefy::submit_unsigned_equivocation_report(
				equivocation_proof,
				key_owner_proof,
			)
		}

		fn generate_key_ownership_proof(
			_set_id: beefy_primitives::ValidatorSetId,
			authority_id: BeefyId,
		) -> Option<beefy_primitives::OpaqueKeyOwnershipProof> {
			use parity_scale_codec::Encode;

			Historical::prove((beefy_primitives::KEY_TYPE, authority_id))
				.map(|p| p.encode())
				.map(beefy_primitives::OpaqueKeyOwnershipProof::new)
		}
	}

	impl mmr::MmrApi<Block, Hash, BlockNumber> for Runtime {
		fn mmr_root() -> Result<mmr::Hash, mmr::Error> {
			Ok(Mmr::mmr_root())
		}

		fn mmr_leaf_count() -> Result<mmr::LeafIndex, mmr::Error> {
			Ok(Mmr::mmr_leaves())
		}

		fn generate_proof(
			block_numbers: Vec<BlockNumber>,
			best_known_block_number: Option<BlockNumber>,
		) -> Result<(Vec<mmr::EncodableOpaqueLeaf>, mmr::Proof<mmr::Hash>), mmr::Error> {
			Mmr::generate_proof(block_numbers, best_known_block_number).map(
				|(leaves, proof)| {
					(
						leaves
							.into_iter()
							.map(|leaf| mmr::EncodableOpaqueLeaf::from_leaf(&leaf))
							.collect(),
						proof,
					)
				},
			)
		}

		fn verify_proof(leaves: Vec<mmr::EncodableOpaqueLeaf>, proof: mmr::Proof<mmr::Hash>)
			-> Result<(), mmr::Error>
		{
			let leaves = leaves.into_iter().map(|leaf|
				leaf.into_opaque_leaf()
				.try_decode()
				.ok_or(mmr::Error::Verify)).collect::<Result<Vec<mmr::Leaf>, mmr::Error>>()?;
			Mmr::verify_leaves(leaves, proof)
		}

		fn verify_proof_stateless(
			root: mmr::Hash,
			leaves: Vec<mmr::EncodableOpaqueLeaf>,
			proof: mmr::Proof<mmr::Hash>
		) -> Result<(), mmr::Error> {
			let nodes = leaves.into_iter().map(|leaf|mmr::DataOrHash::Data(leaf.into_opaque_leaf())).collect();
			pallet_mmr::verify_leaves_proof::<mmr::Hashing, _>(root, nodes, proof)
		}
	}

	impl pallet_beefy_mmr::BeefyMmrApi<Block, Hash> for RuntimeApi {
		fn authority_set_proof() -> beefy_primitives::mmr::BeefyAuthoritySet<Hash> {
			BeefyMmrLeaf::authority_set_proof()
		}

		fn next_authority_set_proof() -> beefy_primitives::mmr::BeefyNextAuthoritySet<Hash> {
			BeefyMmrLeaf::next_authority_set_proof()
		}
	}

	impl fg_primitives::GrandpaApi<Block> for Runtime {
		fn grandpa_authorities() -> Vec<(GrandpaId, u64)> {
			Grandpa::grandpa_authorities()
		}

		fn current_set_id() -> fg_primitives::SetId {
			Grandpa::current_set_id()
		}

		fn submit_report_equivocation_unsigned_extrinsic(
			equivocation_proof: fg_primitives::EquivocationProof<
				<Block as BlockT>::Hash,
				sp_runtime::traits::NumberFor<Block>,
			>,
			key_owner_proof: fg_primitives::OpaqueKeyOwnershipProof,
		) -> Option<()> {
			let key_owner_proof = key_owner_proof.decode()?;

			Grandpa::submit_unsigned_equivocation_report(
				equivocation_proof,
				key_owner_proof,
			)
		}

		fn generate_key_ownership_proof(
			_set_id: fg_primitives::SetId,
			authority_id: fg_primitives::AuthorityId,
		) -> Option<fg_primitives::OpaqueKeyOwnershipProof> {
			use parity_scale_codec::Encode;

			Historical::prove((fg_primitives::KEY_TYPE, authority_id))
				.map(|p| p.encode())
				.map(fg_primitives::OpaqueKeyOwnershipProof::new)
		}
	}

	impl babe_primitives::BabeApi<Block> for Runtime {
		fn configuration() -> babe_primitives::BabeConfiguration {
			let epoch_config = Babe::epoch_config().unwrap_or(BABE_GENESIS_EPOCH_CONFIG);
			babe_primitives::BabeConfiguration {
				slot_duration: Babe::slot_duration(),
				epoch_length: EpochDuration::get(),
				c: epoch_config.c,
				authorities: Babe::authorities().to_vec(),
				randomness: Babe::randomness(),
				allowed_slots: epoch_config.allowed_slots,
			}
		}

		fn current_epoch_start() -> babe_primitives::Slot {
			Babe::current_epoch_start()
		}

		fn current_epoch() -> babe_primitives::Epoch {
			Babe::current_epoch()
		}

		fn next_epoch() -> babe_primitives::Epoch {
			Babe::next_epoch()
		}

		fn generate_key_ownership_proof(
			_slot: babe_primitives::Slot,
			authority_id: babe_primitives::AuthorityId,
		) -> Option<babe_primitives::OpaqueKeyOwnershipProof> {
			use parity_scale_codec::Encode;

			Historical::prove((babe_primitives::KEY_TYPE, authority_id))
				.map(|p| p.encode())
				.map(babe_primitives::OpaqueKeyOwnershipProof::new)
		}

		fn submit_report_equivocation_unsigned_extrinsic(
			equivocation_proof: babe_primitives::EquivocationProof<<Block as BlockT>::Header>,
			key_owner_proof: babe_primitives::OpaqueKeyOwnershipProof,
		) -> Option<()> {
			let key_owner_proof = key_owner_proof.decode()?;

			Babe::submit_unsigned_equivocation_report(
				equivocation_proof,
				key_owner_proof,
			)
		}
	}

	impl authority_discovery_primitives::AuthorityDiscoveryApi<Block> for Runtime {
		fn authorities() -> Vec<AuthorityDiscoveryId> {
			parachains_runtime_api_impl::relevant_authority_ids::<Runtime>()
		}
	}

	impl sp_session::SessionKeys<Block> for Runtime {
		fn generate_session_keys(seed: Option<Vec<u8>>) -> Vec<u8> {
			SessionKeys::generate(seed)
		}

		fn decode_session_keys(
			encoded: Vec<u8>,
		) -> Option<Vec<(Vec<u8>, sp_core::crypto::KeyTypeId)>> {
			SessionKeys::decode_into_raw_public_keys(&encoded)
		}
	}

	impl frame_system_rpc_runtime_api::AccountNonceApi<Block, AccountId, Nonce> for Runtime {
		fn account_nonce(account: AccountId) -> Nonce {
			System::account_nonce(account)
		}
	}

	impl pallet_transaction_payment_rpc_runtime_api::TransactionPaymentApi<
		Block,
		Balance,
	> for Runtime {
		fn query_info(uxt: <Block as BlockT>::Extrinsic, len: u32) -> RuntimeDispatchInfo<Balance> {
			TransactionPayment::query_info(uxt, len)
		}
		fn query_fee_details(uxt: <Block as BlockT>::Extrinsic, len: u32) -> FeeDetails<Balance> {
			TransactionPayment::query_fee_details(uxt, len)
		}
		fn query_weight_to_fee(weight: Weight) -> Balance {
			TransactionPayment::weight_to_fee(weight)
		}
		fn query_length_to_fee(length: u32) -> Balance {
			TransactionPayment::length_to_fee(length)
		}
	}

	impl pallet_transaction_payment_rpc_runtime_api::TransactionPaymentCallApi<Block, Balance, RuntimeCall>
		for Runtime
	{
		fn query_call_info(call: RuntimeCall, len: u32) -> RuntimeDispatchInfo<Balance> {
			TransactionPayment::query_call_info(call, len)
		}
		fn query_call_fee_details(call: RuntimeCall, len: u32) -> FeeDetails<Balance> {
			TransactionPayment::query_call_fee_details(call, len)
		}
		fn query_weight_to_fee(weight: Weight) -> Balance {
			TransactionPayment::weight_to_fee(weight)
		}
		fn query_length_to_fee(length: u32) -> Balance {
			TransactionPayment::length_to_fee(length)
		}
	}

	impl pallet_nomination_pools_runtime_api::NominationPoolsApi<
		Block,
		AccountId,
		Balance,
	> for Runtime {
		fn pending_rewards(member: AccountId) -> Balance {
			NominationPools::api_pending_rewards(member).unwrap_or_default()
		}

		fn points_to_balance(pool_id: pallet_nomination_pools::PoolId, points: Balance) -> Balance {
			NominationPools::api_points_to_balance(pool_id, points)
		}

		fn balance_to_points(pool_id: pallet_nomination_pools::PoolId, new_funds: Balance) -> Balance {
			NominationPools::api_balance_to_points(pool_id, new_funds)
		}
	}

	impl pallet_staking_runtime_api::StakingApi<Block, Balance> for Runtime {
		fn nominations_quota(balance: Balance) -> u32 {
			Staking::api_nominations_quota(balance)
		}
	}

	#[cfg(feature = "try-runtime")]
	impl frame_try_runtime::TryRuntime<Block> for Runtime {
		fn on_runtime_upgrade(checks: frame_try_runtime::UpgradeCheckSelect) -> (Weight, Weight) {
			log::info!("try-runtime::on_runtime_upgrade westend.");
			let weight = Executive::try_runtime_upgrade(checks).unwrap();
			(weight, BlockWeights::get().max_block)
		}

		fn execute_block(
			block: Block,
			state_root_check: bool,
			signature_check: bool,
			select: frame_try_runtime::TryStateSelect,
		) -> Weight {
			// NOTE: intentional unwrap: we don't want to propagate the error backwards, and want to
			// have a backtrace here.
			Executive::try_execute_block(block, state_root_check, signature_check, select).unwrap()
		}
	}

	#[cfg(feature = "runtime-benchmarks")]
	impl frame_benchmarking::Benchmark<Block> for Runtime {
		fn benchmark_metadata(extra: bool) -> (
			Vec<frame_benchmarking::BenchmarkList>,
			Vec<frame_support::traits::StorageInfo>,
		) {
			use frame_benchmarking::{Benchmarking, BenchmarkList};
			use frame_support::traits::StorageInfoTrait;

			use pallet_session_benchmarking::Pallet as SessionBench;
			use pallet_offences_benchmarking::Pallet as OffencesBench;
			use pallet_election_provider_support_benchmarking::Pallet as ElectionProviderBench;
			use frame_system_benchmarking::Pallet as SystemBench;
			use pallet_nomination_pools_benchmarking::Pallet as NominationPoolsBench;

			type XcmBalances = pallet_xcm_benchmarks::fungible::Pallet::<Runtime>;
			type XcmGeneric = pallet_xcm_benchmarks::generic::Pallet::<Runtime>;

			let mut list = Vec::<BenchmarkList>::new();
			list_benchmarks!(list, extra);

			let storage_info = AllPalletsWithSystem::storage_info();
			return (list, storage_info)
		}

		fn dispatch_benchmark(
			config: frame_benchmarking::BenchmarkConfig,
		) -> Result<
			Vec<frame_benchmarking::BenchmarkBatch>,
			sp_runtime::RuntimeString,
		> {
			use frame_support::traits::WhitelistedStorageKeys;
			use frame_benchmarking::{Benchmarking, BenchmarkBatch, BenchmarkError};
			use sp_storage::TrackedStorageKey;
			// Trying to add benchmarks directly to some pallets caused cyclic dependency issues.
			// To get around that, we separated the benchmarks into its own crate.
			use pallet_session_benchmarking::Pallet as SessionBench;
			use pallet_offences_benchmarking::Pallet as OffencesBench;
			use pallet_election_provider_support_benchmarking::Pallet as ElectionProviderBench;
			use frame_system_benchmarking::Pallet as SystemBench;
			use pallet_nomination_pools_benchmarking::Pallet as NominationPoolsBench;

			impl pallet_session_benchmarking::Config for Runtime {}
			impl pallet_offences_benchmarking::Config for Runtime {}
			impl pallet_election_provider_support_benchmarking::Config for Runtime {}
			impl frame_system_benchmarking::Config for Runtime {}
			impl pallet_nomination_pools_benchmarking::Config for Runtime {}
			impl runtime_parachains::disputes::slashing::benchmarking::Config for Runtime {}

			use xcm::latest::{
				AssetId::*, Fungibility::*, InteriorMultiLocation, Junction, Junctions::*,
				MultiAsset, MultiAssets, MultiLocation, NetworkId, Response,
			};
			use xcm_config::{Westmint, TokenLocation};

			impl pallet_xcm_benchmarks::Config for Runtime {
				type XcmConfig = xcm_config::XcmConfig;
				type AccountIdConverter = xcm_config::LocationConverter;
				fn valid_destination() -> Result<MultiLocation, BenchmarkError> {
					Ok(Westmint::get())
				}
				fn worst_case_holding(_depositable_count: u32) -> MultiAssets {
					// Westend only knows about WND.
					vec![MultiAsset{
						id: Concrete(TokenLocation::get()),
						fun: Fungible(1_000_000 * UNITS),
					}].into()
				}
			}

			parameter_types! {
				pub const TrustedTeleporter: Option<(MultiLocation, MultiAsset)> = Some((
					Westmint::get(),
					MultiAsset { fun: Fungible(1 * UNITS), id: Concrete(TokenLocation::get()) },
				));
				pub const TrustedReserve: Option<(MultiLocation, MultiAsset)> = None;
			}

			impl pallet_xcm_benchmarks::fungible::Config for Runtime {
				type TransactAsset = Balances;

				type CheckedAccount = xcm_config::LocalCheckAccount;
				type TrustedTeleporter = TrustedTeleporter;
				type TrustedReserve = TrustedReserve;

				fn get_multi_asset() -> MultiAsset {
					MultiAsset {
						id: Concrete(TokenLocation::get()),
						fun: Fungible(1 * UNITS),
					}
				}
			}

			impl pallet_xcm_benchmarks::generic::Config for Runtime {
				type RuntimeCall = RuntimeCall;

				fn worst_case_response() -> (u64, Response) {
					(0u64, Response::Version(Default::default()))
				}

				fn worst_case_asset_exchange() -> Result<(MultiAssets, MultiAssets), BenchmarkError> {
					// Westend doesn't support asset exchanges
					Err(BenchmarkError::Skip)
				}

				fn universal_alias() -> Result<(MultiLocation, Junction), BenchmarkError> {
					// The XCM executor of Westend doesn't have a configured `UniversalAliases`
					Err(BenchmarkError::Skip)
				}

				fn transact_origin_and_runtime_call() -> Result<(MultiLocation, RuntimeCall), BenchmarkError> {
					Ok((Westmint::get(), frame_system::Call::remark_with_event { remark: vec![] }.into()))
				}

				fn subscribe_origin() -> Result<MultiLocation, BenchmarkError> {
					Ok(Westmint::get())
				}

				fn claimable_asset() -> Result<(MultiLocation, MultiLocation, MultiAssets), BenchmarkError> {
					let origin = Westmint::get();
					let assets: MultiAssets = (Concrete(TokenLocation::get()), 1_000 * UNITS).into();
					let ticket = MultiLocation { parents: 0, interior: Here };
					Ok((origin, ticket, assets))
				}

				fn unlockable_asset() -> Result<(MultiLocation, MultiLocation, MultiAsset), BenchmarkError> {
					// Westend doesn't support asset locking
					Err(BenchmarkError::Skip)
				}

				fn export_message_origin_and_destination(
				) -> Result<(MultiLocation, NetworkId, InteriorMultiLocation), BenchmarkError> {
					// Westend doesn't support exporting messages
					Err(BenchmarkError::Skip)
				}

				fn alias_origin() -> Result<(MultiLocation, MultiLocation), BenchmarkError> {
					// The XCM executor of Westend doesn't have a configured `Aliasers`
					Err(BenchmarkError::Skip)
				}
			}

			type XcmBalances = pallet_xcm_benchmarks::fungible::Pallet::<Runtime>;
			type XcmGeneric = pallet_xcm_benchmarks::generic::Pallet::<Runtime>;

			let whitelist: Vec<TrackedStorageKey> = AllPalletsWithSystem::whitelisted_storage_keys();

			let mut batches = Vec::<BenchmarkBatch>::new();
			let params = (&config, &whitelist);

			add_benchmarks!(params, batches);

			Ok(batches)
		}
	}
}

#[cfg(all(test, feature = "try-runtime"))]
mod remote_tests {
	use super::*;
	use frame_try_runtime::{runtime_decl_for_try_runtime::TryRuntime, UpgradeCheckSelect};
	use remote_externalities::{
		Builder, Mode, OfflineConfig, OnlineConfig, SnapshotConfig, Transport,
	};
	use std::env::var;

	#[tokio::test]
	async fn run_migrations() {
		if var("RUN_MIGRATION_TESTS").is_err() {
			return
		}

		sp_tracing::try_init_simple();
		let transport: Transport =
			var("WS").unwrap_or("wss://westend-rpc.polkadot.io:443".to_string()).into();
		let maybe_state_snapshot: Option<SnapshotConfig> = var("SNAP").map(|s| s.into()).ok();
		let mut ext = Builder::<Block>::default()
			.mode(if let Some(state_snapshot) = maybe_state_snapshot {
				Mode::OfflineOrElseOnline(
					OfflineConfig { state_snapshot: state_snapshot.clone() },
					OnlineConfig {
						transport,
						state_snapshot: Some(state_snapshot),
						..Default::default()
					},
				)
			} else {
				Mode::Online(OnlineConfig { transport, ..Default::default() })
			})
			.build()
			.await
			.unwrap();
		ext.execute_with(|| Runtime::on_runtime_upgrade(UpgradeCheckSelect::PreAndPost));
	}
}

mod clean_state_migration {
	use super::Runtime;
	use frame_support::{pallet_prelude::*, storage_alias, traits::OnRuntimeUpgrade};
	use pallet_state_trie_migration::MigrationLimits;

	#[cfg(not(feature = "std"))]
	use sp_std::prelude::*;

	#[storage_alias]
	type AutoLimits = StorageValue<StateTrieMigration, Option<MigrationLimits>, ValueQuery>;

	// Actual type of value is `MigrationTask<T>`, putting a dummy
	// one to avoid the trait constraint on T.
	// Since we only use `kill` it is fine.
	#[storage_alias]
	type MigrationProcess = StorageValue<StateTrieMigration, u32, ValueQuery>;

	#[storage_alias]
	type SignedMigrationMaxLimits = StorageValue<StateTrieMigration, MigrationLimits, OptionQuery>;

	/// Initialize an automatic migration process.
	pub struct CleanMigrate;

	impl OnRuntimeUpgrade for CleanMigrate {
		#[cfg(feature = "try-runtime")]
		fn pre_upgrade() -> Result<Vec<u8>, sp_runtime::TryRuntimeError> {
			Ok(Default::default())
		}

		fn on_runtime_upgrade() -> frame_support::weights::Weight {
			MigrationProcess::kill();
			AutoLimits::kill();
			SignedMigrationMaxLimits::kill();
			<Runtime as frame_system::Config>::DbWeight::get().writes(3)
		}

		#[cfg(feature = "try-runtime")]
		fn post_upgrade(_state: Vec<u8>) -> Result<(), sp_runtime::TryRuntimeError> {
			frame_support::ensure!(
				!AutoLimits::exists() && !SignedMigrationMaxLimits::exists(),
				"State migration clean.",
			);
			Ok(())
		}
	}
}<|MERGE_RESOLUTION|>--- conflicted
+++ resolved
@@ -1560,11 +1560,7 @@
 		}
 	}
 
-<<<<<<< HEAD
-	#[api_version(5)]
-=======
 	#[api_version(6)]
->>>>>>> ee88408c
 	impl primitives::runtime_api::ParachainHost<Block, Hash, BlockNumber> for Runtime {
 		fn validators() -> Vec<ValidatorId> {
 			parachains_runtime_api_impl::validators::<Runtime>()

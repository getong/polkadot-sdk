// Copyright (C) Parity Technologies (UK) Ltd.
// This file is part of Polkadot.

// Polkadot is free software: you can redistribute it and/or modify
// it under the terms of the GNU General Public License as published by
// the Free Software Foundation, either version 3 of the License, or
// (at your option) any later version.

// Polkadot is distributed in the hope that it will be useful,
// but WITHOUT ANY WARRANTY; without even the implied warranty of
// MERCHANTABILITY or FITNESS FOR A PARTICULAR PURPOSE.  See the
// GNU General Public License for more details.

// You should have received a copy of the GNU General Public License
// along with Polkadot.  If not, see <http://www.gnu.org/licenses/>.

#![cfg_attr(not(feature = "std"), no_std)]

use frame_support::{
	dispatch::GetDispatchInfo,
	ensure,
	traits::{Contains, ContainsPair, Get, PalletsInfoAccess},
};
use parity_scale_codec::{Decode, Encode};
use sp_core::defer;
use sp_io::hashing::blake2_128;
use sp_std::{fmt::Debug, marker::PhantomData, prelude::*};
use sp_weights::Weight;
use xcm::latest::prelude::*;

pub mod traits;
use traits::{
	validate_export, AssetExchange, AssetLock, CallDispatcher, ClaimAssets, ConvertOrigin,
	DropAssets, Enact, ExportXcm, FeeManager, FeeReason, OnResponse, Properties, ShouldExecute,
	TransactAsset, VersionChangeNotifier, WeightBounds, WeightTrader, XcmAssetTransfers,
};

mod assets;
pub use assets::AssetsInHolding;
mod config;
pub use config::Config;

/// A struct to specify how fees are being paid.
#[derive(Copy, Clone, Debug, PartialEq, Eq)]
pub struct FeesMode {
	/// If true, then the fee assets are taken directly from the origin's on-chain account,
	/// otherwise the fee assets are taken from the holding register.
	///
	/// Defaults to false.
	pub jit_withdraw: bool,
}

const RECURSION_LIMIT: u8 = 10;

environmental::environmental!(recursion_count: u8);

/// The XCM executor.
pub struct XcmExecutor<Config: config::Config> {
	holding: AssetsInHolding,
	holding_limit: usize,
	context: XcmContext,
	original_origin: Location,
	trader: Config::Trader,
	/// The most recent error result and instruction index into the fragment in which it occurred,
	/// if any.
	error: Option<(u32, XcmError)>,
	/// The surplus weight, defined as the amount by which `max_weight` is
	/// an over-estimate of the actual weight consumed. We do it this way to avoid needing the
	/// execution engine to keep track of all instructions' weights (it only needs to care about
	/// the weight of dynamically determined instructions such as `Transact`).
	total_surplus: Weight,
	total_refunded: Weight,
	error_handler: Xcm<Config::RuntimeCall>,
	error_handler_weight: Weight,
	appendix: Xcm<Config::RuntimeCall>,
	appendix_weight: Weight,
	transact_status: MaybeErrorCode,
	fees_mode: FeesMode,
	_config: PhantomData<Config>,
}

#[cfg(feature = "runtime-benchmarks")]
impl<Config: config::Config> XcmExecutor<Config> {
	pub fn holding(&self) -> &AssetsInHolding {
		&self.holding
	}
	pub fn set_holding(&mut self, v: AssetsInHolding) {
		self.holding = v
	}
	pub fn holding_limit(&self) -> &usize {
		&self.holding_limit
	}
	pub fn set_holding_limit(&mut self, v: usize) {
		self.holding_limit = v
	}
	pub fn origin(&self) -> &Option<Location> {
		&self.context.origin
	}
	pub fn set_origin(&mut self, v: Option<Location>) {
		self.context.origin = v
	}
	pub fn original_origin(&self) -> &Location {
		&self.original_origin
	}
	pub fn set_original_origin(&mut self, v: Location) {
		self.original_origin = v
	}
	pub fn trader(&self) -> &Config::Trader {
		&self.trader
	}
	pub fn set_trader(&mut self, v: Config::Trader) {
		self.trader = v
	}
	pub fn error(&self) -> &Option<(u32, XcmError)> {
		&self.error
	}
	pub fn set_error(&mut self, v: Option<(u32, XcmError)>) {
		self.error = v
	}
	pub fn total_surplus(&self) -> &Weight {
		&self.total_surplus
	}
	pub fn set_total_surplus(&mut self, v: Weight) {
		self.total_surplus = v
	}
	pub fn total_refunded(&self) -> &Weight {
		&self.total_refunded
	}
	pub fn set_total_refunded(&mut self, v: Weight) {
		self.total_refunded = v
	}
	pub fn error_handler(&self) -> &Xcm<Config::RuntimeCall> {
		&self.error_handler
	}
	pub fn set_error_handler(&mut self, v: Xcm<Config::RuntimeCall>) {
		self.error_handler = v
	}
	pub fn error_handler_weight(&self) -> &Weight {
		&self.error_handler_weight
	}
	pub fn set_error_handler_weight(&mut self, v: Weight) {
		self.error_handler_weight = v
	}
	pub fn appendix(&self) -> &Xcm<Config::RuntimeCall> {
		&self.appendix
	}
	pub fn set_appendix(&mut self, v: Xcm<Config::RuntimeCall>) {
		self.appendix = v
	}
	pub fn appendix_weight(&self) -> &Weight {
		&self.appendix_weight
	}
	pub fn set_appendix_weight(&mut self, v: Weight) {
		self.appendix_weight = v
	}
	pub fn transact_status(&self) -> &MaybeErrorCode {
		&self.transact_status
	}
	pub fn set_transact_status(&mut self, v: MaybeErrorCode) {
		self.transact_status = v
	}
	pub fn fees_mode(&self) -> &FeesMode {
		&self.fees_mode
	}
	pub fn set_fees_mode(&mut self, v: FeesMode) {
		self.fees_mode = v
	}
	pub fn topic(&self) -> &Option<[u8; 32]> {
		&self.context.topic
	}
	pub fn set_topic(&mut self, v: Option<[u8; 32]>) {
		self.context.topic = v;
	}
}

pub struct WeighedMessage<Call>(Weight, Xcm<Call>);
impl<C> PreparedMessage for WeighedMessage<C> {
	fn weight_of(&self) -> Weight {
		self.0
	}
}

impl<Config: config::Config> ExecuteXcm<Config::RuntimeCall> for XcmExecutor<Config> {
	type Prepared = WeighedMessage<Config::RuntimeCall>;
	fn prepare(
		mut message: Xcm<Config::RuntimeCall>,
	) -> Result<Self::Prepared, Xcm<Config::RuntimeCall>> {
		match Config::Weigher::weight(&mut message) {
			Ok(weight) => Ok(WeighedMessage(weight, message)),
			Err(_) => Err(message),
		}
	}
	fn execute(
		origin: impl Into<Location>,
		WeighedMessage(xcm_weight, mut message): WeighedMessage<Config::RuntimeCall>,
		id: &mut XcmHash,
		weight_credit: Weight,
	) -> Outcome {
		let origin = origin.into();
		log::trace!(
<<<<<<< HEAD
			target: "xcm::execute",
			"origin: {:?}, message: {:?}, weight_credit: {:?}",
			origin,
			message,
			weight_credit,
=======
			target: "xcm::execute_xcm_in_credit",
			"origin: {origin:?}, message: {message:?}, weight_credit: {weight_credit:?}",
>>>>>>> c8112e2c
		);
		let mut properties = Properties { weight_credit, message_id: None };
		if let Err(e) = Config::Barrier::should_execute(
			&origin,
			message.inner_mut(),
			xcm_weight,
			&mut properties,
		) {
			log::trace!(
<<<<<<< HEAD
				target: "xcm::execute",
				"Barrier blocked execution! Error: {:?}. (origin: {:?}, message: {:?}, properties: {:?})",
				e,
				origin,
				message,
				properties,
=======
				target: "xcm::execute_xcm_in_credit",
				"Barrier blocked execution! Error: {e:?}. \
				 (origin: {origin:?}, message: {message:?}, properties: {properties:?})",
>>>>>>> c8112e2c
			);
			return Outcome::Error { error: XcmError::Barrier }
		}

		*id = properties.message_id.unwrap_or(*id);

		let mut vm = Self::new(origin, *id);

		while !message.0.is_empty() {
			let result = vm.process(message);
<<<<<<< HEAD
			log::trace!(target: "xcm::execute", "result: {:?}", result);
=======
			log::trace!(target: "xcm::execute_xcm_in_credit", "result: {result:?}");
>>>>>>> c8112e2c
			message = if let Err(error) = result {
				vm.total_surplus.saturating_accrue(error.weight);
				vm.error = Some((error.index, error.xcm_error));
				vm.take_error_handler().or_else(|| vm.take_appendix())
			} else {
				vm.drop_error_handler();
				vm.take_appendix()
			}
		}

		vm.post_process(xcm_weight)
	}

	fn charge_fees(origin: impl Into<Location>, fees: Assets) -> XcmResult {
		let origin = origin.into();
		if !Config::FeeManager::is_waived(Some(&origin), FeeReason::ChargeFees) {
			for asset in fees.inner() {
				Config::AssetTransactor::withdraw_asset(&asset, &origin, None)?;
			}
			Config::FeeManager::handle_fee(fees, None, FeeReason::ChargeFees);
		}
		Ok(())
	}
}

impl<Config: config::Config> XcmAssetTransfers for XcmExecutor<Config> {
	type IsReserve = Config::IsReserve;
	type IsTeleporter = Config::IsTeleporter;
	type AssetTransactor = Config::AssetTransactor;
}

#[derive(Debug)]
pub struct ExecutorError {
	pub index: u32,
	pub xcm_error: XcmError,
	pub weight: Weight,
}

#[cfg(feature = "runtime-benchmarks")]
impl From<ExecutorError> for frame_benchmarking::BenchmarkError {
	fn from(error: ExecutorError) -> Self {
		log::error!(
			"XCM ERROR >> Index: {:?}, Error: {:?}, Weight: {:?}",
			error.index,
			error.xcm_error,
			error.weight
		);
		Self::Stop("xcm executor error: see error logs")
	}
}

impl<Config: config::Config> XcmExecutor<Config> {
	pub fn new(origin: impl Into<Location>, message_id: XcmHash) -> Self {
		let origin = origin.into();
		Self {
			holding: AssetsInHolding::new(),
			holding_limit: Config::MaxAssetsIntoHolding::get() as usize,
			context: XcmContext { origin: Some(origin.clone()), message_id, topic: None },
			original_origin: origin,
			trader: Config::Trader::new(),
			error: None,
			total_surplus: Weight::zero(),
			total_refunded: Weight::zero(),
			error_handler: Xcm(vec![]),
			error_handler_weight: Weight::zero(),
			appendix: Xcm(vec![]),
			appendix_weight: Weight::zero(),
			transact_status: Default::default(),
			fees_mode: FeesMode { jit_withdraw: false },
			_config: PhantomData,
		}
	}

	/// Execute any final operations after having executed the XCM message.
	/// This includes refunding surplus weight, trapping extra holding funds, and returning any
	/// errors during execution.
	pub fn post_process(mut self, xcm_weight: Weight) -> Outcome {
		// We silently drop any error from our attempt to refund the surplus as it's a charitable
		// thing so best-effort is all we will do.
		let _ = self.refund_surplus();
		drop(self.trader);

		let mut weight_used = xcm_weight.saturating_sub(self.total_surplus);

		if !self.holding.is_empty() {
			log::trace!(
				target: "xcm::post_process",
				"Trapping assets in holding register: {:?}, context: {:?} (original_origin: {:?})",
				self.holding, self.context, self.original_origin,
			);
			let effective_origin = self.context.origin.as_ref().unwrap_or(&self.original_origin);
			let trap_weight =
				Config::AssetTrap::drop_assets(effective_origin, self.holding, &self.context);
			weight_used.saturating_accrue(trap_weight);
		};

		match self.error {
			None => Outcome::Complete { used: weight_used },
			// TODO: #2841 #REALWEIGHT We should deduct the cost of any instructions following
			// the error which didn't end up being executed.
			Some((_i, e)) => {
				log::trace!(target: "xcm::post_process", "Execution errored at {:?}: {:?} (original_origin: {:?})", _i, e, self.original_origin);
				Outcome::Incomplete { used: weight_used, error: e }
			},
		}
	}

	fn origin_ref(&self) -> Option<&Location> {
		self.context.origin.as_ref()
	}

	fn cloned_origin(&self) -> Option<Location> {
		self.context.origin.clone()
	}

	/// Send an XCM, charging fees from Holding as needed.
	fn send(
		&mut self,
		dest: Location,
		msg: Xcm<()>,
		reason: FeeReason,
	) -> Result<XcmHash, XcmError> {
		let (ticket, fee) = validate_send::<Config::XcmSender>(dest, msg)?;
		self.take_fee(fee, reason)?;
		Config::XcmSender::deliver(ticket).map_err(Into::into)
	}

	/// Remove the registered error handler and return it. Do not refund its weight.
	fn take_error_handler(&mut self) -> Xcm<Config::RuntimeCall> {
		let mut r = Xcm::<Config::RuntimeCall>(vec![]);
		sp_std::mem::swap(&mut self.error_handler, &mut r);
		self.error_handler_weight = Weight::zero();
		r
	}

	/// Drop the registered error handler and refund its weight.
	fn drop_error_handler(&mut self) {
		self.error_handler = Xcm::<Config::RuntimeCall>(vec![]);
		self.total_surplus.saturating_accrue(self.error_handler_weight);
		self.error_handler_weight = Weight::zero();
	}

	/// Remove the registered appendix and return it.
	fn take_appendix(&mut self) -> Xcm<Config::RuntimeCall> {
		let mut r = Xcm::<Config::RuntimeCall>(vec![]);
		sp_std::mem::swap(&mut self.appendix, &mut r);
		self.appendix_weight = Weight::zero();
		r
	}

	fn subsume_asset(&mut self, asset: Asset) -> Result<(), XcmError> {
		// worst-case, holding.len becomes 2 * holding_limit.
		ensure!(self.holding.len() < self.holding_limit * 2, XcmError::HoldingWouldOverflow);
		self.holding.subsume(asset);
		Ok(())
	}

	fn subsume_assets(&mut self, assets: AssetsInHolding) -> Result<(), XcmError> {
		// worst-case, holding.len becomes 2 * holding_limit.
		// this guarantees that if holding.len() == holding_limit and you have holding_limit more
		// items (which has a best case outcome of holding.len() == holding_limit), then you'll
		// be guaranteed of making the operation.
		let worst_case_holding_len = self.holding.len() + assets.len();
		ensure!(worst_case_holding_len <= self.holding_limit * 2, XcmError::HoldingWouldOverflow);
		self.holding.subsume_assets(assets);
		Ok(())
	}

	/// Refund any unused weight.
	fn refund_surplus(&mut self) -> Result<(), XcmError> {
		let current_surplus = self.total_surplus.saturating_sub(self.total_refunded);
		if current_surplus.any_gt(Weight::zero()) {
			self.total_refunded.saturating_accrue(current_surplus);
			if let Some(w) = self.trader.refund_weight(current_surplus, &self.context) {
				self.subsume_asset(w)?;
			}
		}
		Ok(())
	}

	fn take_fee(&mut self, fee: MultiAssets, reason: FeeReason) -> XcmResult {
		if Config::FeeManager::is_waived(self.origin_ref(), reason) {
			return Ok(())
		}
		log::trace!(
			target: "xcm::fees",
			"taking fee: {:?} from origin_ref: {:?} in fees_mode: {:?} for a reason: {:?}",
			fee,
			self.origin_ref(),
			self.fees_mode,
			reason,
		);
		let paid = if self.fees_mode.jit_withdraw {
			let origin = self.origin_ref().ok_or(XcmError::BadOrigin)?;
			for asset in fee.inner() {
				Config::AssetTransactor::withdraw_asset(&asset, origin, Some(&self.context))?;
			}
			fee
		} else {
			self.holding.try_take(fee.into()).map_err(|_| XcmError::NotHoldingFees)?.into()
		};
		Config::FeeManager::handle_fee(paid, Some(&self.context), reason);
		Ok(())
	}

	/// Calculates what `local_querier` would be from the perspective of `destination`.
	fn to_querier(
		local_querier: Option<MultiLocation>,
		destination: &MultiLocation,
	) -> Result<Option<MultiLocation>, XcmError> {
		Ok(match local_querier {
			None => None,
			Some(q) => Some(
				q.reanchored(&destination, Config::UniversalLocation::get())
					.map_err(|_| XcmError::ReanchorFailed)?,
			),
		})
	}

	/// Send a bare `QueryResponse` message containing `response` informed by the given `info`.
	///
	/// The `local_querier` argument is the querier (if any) specified from the *local* perspective.
	fn respond(
		&mut self,
		local_querier: Option<MultiLocation>,
		response: Response,
		info: QueryResponseInfo,
		fee_reason: FeeReason,
	) -> Result<XcmHash, XcmError> {
		let querier = Self::to_querier(local_querier, &info.destination)?;
		let QueryResponseInfo { destination, query_id, max_weight } = info;
		let instruction = QueryResponse { query_id, response, max_weight, querier };
		let message = Xcm(vec![instruction]);
		self.send(destination, message, fee_reason)
	}

	fn try_reanchor(
		asset: MultiAsset,
		destination: &MultiLocation,
	) -> Result<(MultiAsset, InteriorMultiLocation), XcmError> {
		let reanchor_context = Config::UniversalLocation::get();
		let asset = asset
			.reanchored(&destination, reanchor_context)
			.map_err(|()| XcmError::ReanchorFailed)?;
		Ok((asset, reanchor_context))
	}

	fn try_reanchor_multilocation(
		location: MultiLocation,
		destination: &MultiLocation,
	) -> Result<(MultiLocation, InteriorMultiLocation), XcmError> {
		let reanchor_context = Config::UniversalLocation::get();
		let location = location
			.reanchored(&destination, reanchor_context)
			.map_err(|_| XcmError::ReanchorFailed)?;
		Ok((location, reanchor_context))
	}

	/// NOTE: Any assets which were unable to be reanchored are introduced into `failed_bin`.
	fn reanchored(
		mut assets: Assets,
		dest: &MultiLocation,
		maybe_failed_bin: Option<&mut Assets>,
	) -> MultiAssets {
		let reanchor_context = Config::UniversalLocation::get();
		assets.reanchor(dest, reanchor_context, maybe_failed_bin);
		assets.into_assets_iter().collect::<Vec<_>>().into()
	}

	#[cfg(feature = "runtime-benchmarks")]
	pub fn bench_process(&mut self, xcm: Xcm<Config::RuntimeCall>) -> Result<(), ExecutorError> {
		self.process(xcm)
	}

	fn process(&mut self, xcm: Xcm<Config::RuntimeCall>) -> Result<(), ExecutorError> {
		log::trace!(
			target: "xcm::process",
			"origin: {:?}, total_surplus/refunded: {:?}/{:?}, error_handler_weight: {:?}",
			self.origin_ref(),
			self.total_surplus,
			self.total_refunded,
			self.error_handler_weight,
		);
		let mut result = Ok(());
		for (i, instr) in xcm.0.into_iter().enumerate() {
			match &mut result {
				r @ Ok(()) => {
					// Initialize the recursion count only the first time we hit this code in our
					// potential recursive execution.
					let inst_res = recursion_count::using_once(&mut 1, || {
						recursion_count::with(|count| {
							if *count > RECURSION_LIMIT {
								return Err(XcmError::ExceedsStackLimit)
							}
							*count = count.saturating_add(1);
							Ok(())
						})
						// This should always return `Some`, but let's play it safe.
						.unwrap_or(Ok(()))?;

						// Ensure that we always decrement the counter whenever we finish processing
						// the instruction.
						defer! {
							recursion_count::with(|count| {
								*count = count.saturating_sub(1);
							});
						}

						self.process_instruction(instr)
					});
					if let Err(e) = inst_res {
						log::trace!(target: "xcm::execute", "!!! ERROR: {:?}", e);
						*r = Err(ExecutorError {
							index: i as u32,
							xcm_error: e,
							weight: Weight::zero(),
						});
					}
				},
				Err(ref mut error) =>
					if let Ok(x) = Config::Weigher::instr_weight(&instr) {
						error.weight.saturating_accrue(x)
					},
			}
		}
		result
	}

	/// Process a single XCM instruction, mutating the state of the XCM virtual machine.
	fn process_instruction(
		&mut self,
		instr: Instruction<Config::RuntimeCall>,
	) -> Result<(), XcmError> {
		log::trace!(
			target: "xcm::process_instruction",
			"=== {:?}",
			instr
		);
		match instr {
			WithdrawAsset(assets) => {
				let origin = self.cloned_origin().ok_or(XcmError::BadOrigin)?;
				// Take `assets` from the origin account (on-chain) and place in holding.
				for asset in assets.into_inner().into_iter() {
					Config::AssetTransactor::withdraw_asset(&asset, &origin, Some(&self.context))?;
					self.subsume_asset(asset)?;
				}
				Ok(())
			},
			ReserveAssetDeposited(assets) => {
				// check whether we trust origin to be our reserve location for this asset.
				for asset in assets.into_inner().into_iter() {
					let origin = self.cloned_origin().ok_or(XcmError::BadOrigin)?;
					// Must ensure that we recognise the asset as being managed by the origin.
					ensure!(
						Config::IsReserve::contains(&asset, &origin),
						XcmError::UntrustedReserveLocation
					);
					self.subsume_asset(asset)?;
				}
				Ok(())
			},
			TransferAsset { assets, beneficiary } => {
				// Take `assets` from the origin account (on-chain) and place into dest account.
				let origin = self.origin_ref().ok_or(XcmError::BadOrigin)?;
				for asset in assets.inner() {
					Config::AssetTransactor::transfer_asset(
						&asset,
						origin,
						&beneficiary,
						&self.context,
					)?;
				}
				Ok(())
			},
			TransferReserveAsset { mut assets, dest, xcm } => {
				let origin = self.origin_ref().ok_or(XcmError::BadOrigin)?;
				// Take `assets` from the origin account (on-chain) and place into dest account.
				for asset in assets.inner() {
					Config::AssetTransactor::transfer_asset(asset, origin, &dest, &self.context)?;
				}
				let reanchor_context = Config::UniversalLocation::get();
				assets.reanchor(&dest, &reanchor_context).map_err(|()| XcmError::LocationFull)?;
				let mut message = vec![ReserveAssetDeposited(assets), ClearOrigin];
				message.extend(xcm.0.into_iter());
				self.send(dest, Xcm(message), FeeReason::TransferReserveAsset)?;
				Ok(())
			},
			ReceiveTeleportedAsset(assets) => {
				let origin = self.cloned_origin().ok_or(XcmError::BadOrigin)?;
				// check whether we trust origin to teleport this asset to us via config trait.
				for asset in assets.inner() {
					// We only trust the origin to send us assets that they identify as their
					// sovereign assets.
					ensure!(
						Config::IsTeleporter::contains(asset, &origin),
						XcmError::UntrustedTeleportLocation
					);
					// We should check that the asset can actually be teleported in (for this to be
					// in error, there would need to be an accounting violation by one of the
					// trusted chains, so it's unlikely, but we don't want to punish a possibly
					// innocent chain/user).
					Config::AssetTransactor::can_check_in(&origin, asset, &self.context)?;
				}
				for asset in assets.into_inner().into_iter() {
					let origin = self.origin_ref().ok_or(XcmError::BadOrigin)?;
					Config::AssetTransactor::check_in(&origin, &asset, &self.context);
					self.subsume_asset(asset)?;
				}
				Ok(())
			},
			Transact { origin_kind, require_weight_at_most, mut call } => {
				// We assume that the Relay-chain is allowed to use transact on this parachain.
<<<<<<< HEAD
				let origin = self.cloned_origin().ok_or(XcmError::BadOrigin)?;
=======
				let origin = *self.origin_ref().ok_or_else(|| {
					log::trace!(
						target: "xcm::process_instruction::transact",
						"No origin provided",
					);

					XcmError::BadOrigin
				})?;
>>>>>>> c8112e2c

				// TODO: #2841 #TRANSACTFILTER allow the trait to issue filters for the relay-chain
				let message_call = call.take_decoded().map_err(|_| {
					log::trace!(
						target: "xcm::process_instruction::transact",
						"Failed to decode call",
					);

					XcmError::FailedToDecode
				})?;

				log::trace!(
					target: "xcm::process_instruction::transact",
					"Processing call: {message_call:?}",
				);

				if !Config::SafeCallFilter::contains(&message_call) {
					log::trace!(
						target: "xcm::process_instruction::transact",
						"Call filtered by `SafeCallFilter`",
					);

					return Err(XcmError::NoPermission)
				}

				let dispatch_origin = Config::OriginConverter::convert_origin(origin, origin_kind)
					.map_err(|_| {
						log::trace!(
							target: "xcm::process_instruction::transact",
							"Failed to convert origin {origin:?} and origin kind {origin_kind:?} to a local origin."
						);

						XcmError::BadOrigin
					})?;

				log::trace!(
					target: "xcm::process_instruction::transact",
					"Dispatching with origin: {dispatch_origin:?}",
				);

				let weight = message_call.get_dispatch_info().weight;

				if !weight.all_lte(require_weight_at_most) {
					log::trace!(
						target: "xcm::process_instruction::transact",
						"Max {weight} bigger than require at most {require_weight_at_most}",
					);

					return Err(XcmError::MaxWeightInvalid)
				}

				let maybe_actual_weight =
					match Config::CallDispatcher::dispatch(message_call, dispatch_origin) {
						Ok(post_info) => {
							log::trace!(
								target: "xcm::process_instruction::transact",
								"Dispatch successful: {post_info:?}"
							);
							self.transact_status = MaybeErrorCode::Success;
							post_info.actual_weight
						},
						Err(error_and_info) => {
							log::trace!(
								target: "xcm::process_instruction::transact",
								"Dispatch failed {error_and_info:?}"
							);

							self.transact_status = error_and_info.error.encode().into();
							error_and_info.post_info.actual_weight
						},
					};
				let actual_weight = maybe_actual_weight.unwrap_or(weight);
				let surplus = weight.saturating_sub(actual_weight);
				// We assume that the `Config::Weigher` will counts the `require_weight_at_most`
				// for the estimate of how much weight this instruction will take. Now that we know
				// that it's less, we credit it.
				//
				// We make the adjustment for the total surplus, which is used eventually
				// reported back to the caller and this ensures that they account for the total
				// weight consumed correctly (potentially allowing them to do more operations in a
				// block than they otherwise would).
				self.total_surplus.saturating_accrue(surplus);
				Ok(())
			},
			QueryResponse { query_id, response, max_weight, querier } => {
				let origin = self.origin_ref().ok_or(XcmError::BadOrigin)?;
				Config::ResponseHandler::on_response(
					origin,
					query_id,
					querier.as_ref(),
					response,
					max_weight,
					&self.context,
				);
				Ok(())
			},
			DescendOrigin(who) => self
				.context
				.origin
				.as_mut()
				.ok_or(XcmError::BadOrigin)?
				.append_with(who)
				.map_err(|_| XcmError::LocationFull),
			ClearOrigin => {
				self.context.origin = None;
				Ok(())
			},
			ReportError(response_info) => {
				// Report the given result by sending a QueryResponse XCM to a previously given
				// outcome destination if one was registered.
				self.respond(
					self.cloned_origin(),
					Response::ExecutionResult(self.error),
					response_info,
					FeeReason::Report,
				)?;
				Ok(())
			},
			DepositAsset { assets, beneficiary } => {
				let deposited = self.holding.saturating_take(assets);
				for asset in deposited.into_assets_iter() {
					Config::AssetTransactor::deposit_asset(
						&asset,
						&beneficiary,
						Some(&self.context),
					)?;
				}
				Ok(())
			},
			DepositReserveAsset { assets, dest, xcm } => {
				let deposited = self.holding.saturating_take(assets);
				for asset in deposited.assets_iter() {
					Config::AssetTransactor::deposit_asset(&asset, &dest, Some(&self.context))?;
				}
				// Note that we pass `None` as `maybe_failed_bin` and drop any assets which cannot
				// be reanchored  because we have already called `deposit_asset` on all assets.
				let assets = Self::reanchored(deposited, &dest, None);
				let mut message = vec![ReserveAssetDeposited(assets), ClearOrigin];
				message.extend(xcm.0.into_iter());
				self.send(dest, Xcm(message), FeeReason::DepositReserveAsset)?;
				Ok(())
			},
			InitiateReserveWithdraw { assets, reserve, xcm } => {
				// Note that here we are able to place any assets which could not be reanchored
				// back into Holding.
				let assets = Self::reanchored(
					self.holding.saturating_take(assets),
					&reserve,
					Some(&mut self.holding),
				);
				let mut message = vec![WithdrawAsset(assets), ClearOrigin];
				message.extend(xcm.0.into_iter());
				self.send(reserve, Xcm(message), FeeReason::InitiateReserveWithdraw)?;
				Ok(())
			},
			InitiateTeleport { assets, dest, xcm } => {
				// We must do this first in order to resolve wildcards.
				let assets = self.holding.saturating_take(assets);
				for asset in assets.assets_iter() {
					// We should check that the asset can actually be teleported out (for this to
					// be in error, there would need to be an accounting violation by ourselves,
					// so it's unlikely, but we don't want to allow that kind of bug to leak into
					// a trusted chain.
					Config::AssetTransactor::can_check_out(&dest, &asset, &self.context)?;
				}
				for asset in assets.assets_iter() {
					Config::AssetTransactor::check_out(&dest, &asset, &self.context);
				}
				// Note that we pass `None` as `maybe_failed_bin` and drop any assets which cannot
				// be reanchored  because we have already checked all assets out.
				let assets = Self::reanchored(assets, &dest, None);
				let mut message = vec![ReceiveTeleportedAsset(assets), ClearOrigin];
				message.extend(xcm.0.into_iter());
				self.send(dest, Xcm(message), FeeReason::InitiateTeleport)?;
				Ok(())
			},
			ReportHolding { response_info, assets } => {
				// Note that we pass `None` as `maybe_failed_bin` since no assets were ever removed
				// from Holding.
				let assets =
					Self::reanchored(self.holding.min(&assets), &response_info.destination, None);
				self.respond(
					self.cloned_origin(),
					Response::Assets(assets),
					response_info,
					FeeReason::Report,
				)?;
				Ok(())
			},
			BuyExecution { fees, weight_limit } => {
				// There is no need to buy any weight is `weight_limit` is `Unlimited` since it
				// would indicate that `AllowTopLevelPaidExecutionFrom` was unused for execution
				// and thus there is some other reason why it has been determined that this XCM
				// should be executed.
				if let Some(weight) = Option::<Weight>::from(weight_limit) {
					// pay for `weight` using up to `fees` of the holding register.
					let max_fee =
						self.holding.try_take(fees.into()).map_err(|_| XcmError::NotHoldingFees)?;
					let unspent = self.trader.buy_weight(weight, max_fee, &self.context)?;
					self.subsume_assets(unspent)?;
				}
				Ok(())
			},
			RefundSurplus => self.refund_surplus(),
			SetErrorHandler(mut handler) => {
				let handler_weight = Config::Weigher::weight(&mut handler)
					.map_err(|()| XcmError::WeightNotComputable)?;
				self.total_surplus.saturating_accrue(self.error_handler_weight);
				self.error_handler = handler;
				self.error_handler_weight = handler_weight;
				Ok(())
			},
			SetAppendix(mut appendix) => {
				let appendix_weight = Config::Weigher::weight(&mut appendix)
					.map_err(|()| XcmError::WeightNotComputable)?;
				self.total_surplus.saturating_accrue(self.appendix_weight);
				self.appendix = appendix;
				self.appendix_weight = appendix_weight;
				Ok(())
			},
			ClearError => {
				self.error = None;
				Ok(())
			},
			ClaimAsset { assets, ticket } => {
				let origin = self.origin_ref().ok_or(XcmError::BadOrigin)?;
				let ok = Config::AssetClaims::claim_assets(origin, &ticket, &assets, &self.context);
				ensure!(ok, XcmError::UnknownClaim);
				for asset in assets.into_inner().into_iter() {
					self.subsume_asset(asset)?;
				}
				Ok(())
			},
			Trap(code) => Err(XcmError::Trap(code)),
			SubscribeVersion { query_id, max_response_weight } => {
				let origin = self.origin_ref().ok_or(XcmError::BadOrigin)?;
				// We don't allow derivative origins to subscribe since it would otherwise pose a
				// DoS risk.
				ensure!(&self.original_origin == origin, XcmError::BadOrigin);
				Config::SubscriptionService::start(
					origin,
					query_id,
					max_response_weight,
					&self.context,
				)
			},
			UnsubscribeVersion => {
				let origin = self.origin_ref().ok_or(XcmError::BadOrigin)?;
				ensure!(&self.original_origin == origin, XcmError::BadOrigin);
				Config::SubscriptionService::stop(origin, &self.context)
			},
			BurnAsset(assets) => {
				self.holding.saturating_take(assets.into());
				Ok(())
			},
			ExpectAsset(assets) =>
				self.holding.ensure_contains(&assets).map_err(|_| XcmError::ExpectationFalse),
			ExpectOrigin(origin) => {
				ensure!(self.context.origin == origin, XcmError::ExpectationFalse);
				Ok(())
			},
			ExpectError(error) => {
				ensure!(self.error == error, XcmError::ExpectationFalse);
				Ok(())
			},
			ExpectTransactStatus(transact_status) => {
				ensure!(self.transact_status == transact_status, XcmError::ExpectationFalse);
				Ok(())
			},
			QueryPallet { module_name, response_info } => {
				let pallets = Config::PalletInstancesInfo::infos()
					.into_iter()
					.filter(|x| x.module_name.as_bytes() == &module_name[..])
					.map(|x| {
						PalletInfo::new(
							x.index as u32,
							x.name.as_bytes().into(),
							x.module_name.as_bytes().into(),
							x.crate_version.major as u32,
							x.crate_version.minor as u32,
							x.crate_version.patch as u32,
						)
					})
					.collect::<Result<Vec<_>, XcmError>>()?;
				let QueryResponseInfo { destination, query_id, max_weight } = response_info;
				let response =
					Response::PalletsInfo(pallets.try_into().map_err(|_| XcmError::Overflow)?);
				let querier = Self::to_querier(self.cloned_origin(), &destination)?;
				let instruction = QueryResponse { query_id, response, max_weight, querier };
				let message = Xcm(vec![instruction]);
				self.send(destination, message, FeeReason::QueryPallet)?;
				Ok(())
			},
			ExpectPallet { index, name, module_name, crate_major, min_crate_minor } => {
				let pallet = Config::PalletInstancesInfo::infos()
					.into_iter()
					.find(|x| x.index == index as usize)
					.ok_or(XcmError::PalletNotFound)?;
				ensure!(pallet.name.as_bytes() == &name[..], XcmError::NameMismatch);
				ensure!(pallet.module_name.as_bytes() == &module_name[..], XcmError::NameMismatch);
				let major = pallet.crate_version.major as u32;
				ensure!(major == crate_major, XcmError::VersionIncompatible);
				let minor = pallet.crate_version.minor as u32;
				ensure!(minor >= min_crate_minor, XcmError::VersionIncompatible);
				Ok(())
			},
			ReportTransactStatus(response_info) => {
				self.respond(
					self.cloned_origin(),
					Response::DispatchResult(self.transact_status.clone()),
					response_info,
					FeeReason::Report,
				)?;
				Ok(())
			},
			ClearTransactStatus => {
				self.transact_status = Default::default();
				Ok(())
			},
			UniversalOrigin(new_global) => {
				let universal_location = Config::UniversalLocation::get();
				ensure!(universal_location.first() != Some(&new_global), XcmError::InvalidLocation);
				let origin = self.cloned_origin().ok_or(XcmError::BadOrigin)?;
				let origin_xform = (origin, new_global);
				let ok = Config::UniversalAliases::contains(&origin_xform);
				ensure!(ok, XcmError::InvalidLocation);
				let (_, new_global) = origin_xform;
				let new_origin = Junctions::from([new_global]).relative_to(&universal_location);
				self.context.origin = Some(new_origin);
				Ok(())
			},
			ExportMessage { network, destination, xcm } => {
				// The actual message sent to the bridge for forwarding is prepended with
				// `UniversalOrigin` and `DescendOrigin` in order to ensure that the message is
				// executed with this Origin.
				//
				// Prepend the desired message with instructions which effectively rewrite the
				// origin.
				//
				// This only works because the remote chain empowers the bridge
				// to speak for the local network.
				let origin = self.context.origin.as_ref().ok_or(XcmError::BadOrigin)?.clone();
				let universal_source = Config::UniversalLocation::get()
					.within_global(origin)
					.map_err(|()| XcmError::Unanchored)?;
				let hash = (self.origin_ref(), &destination).using_encoded(blake2_128);
				let channel = u32::decode(&mut hash.as_ref()).unwrap_or(0);
				// Hash identifies the lane on the exporter which we use. We use the pairwise
				// combination of the origin and destination to ensure origin/destination pairs will
				// generally have their own lanes.
				let (ticket, fee) = validate_export::<Config::MessageExporter>(
					network,
					channel,
					universal_source,
					destination.clone(),
					xcm,
				)?;
				self.take_fee(fee, FeeReason::Export { network, destination })?;
				Config::MessageExporter::deliver(ticket)?;
				Ok(())
			},
			LockAsset { asset, unlocker } => {
				let origin = self.cloned_origin().ok_or(XcmError::BadOrigin)?;
				let (remote_asset, context) = Self::try_reanchor(asset.clone(), &unlocker)?;
				let lock_ticket =
					Config::AssetLocker::prepare_lock(unlocker.clone(), asset, origin.clone())?;
				let owner =
					origin.reanchored(&unlocker, &context).map_err(|_| XcmError::ReanchorFailed)?;
				let msg = Xcm::<()>(vec![NoteUnlockable { asset: remote_asset, owner }]);
				let (ticket, price) = validate_send::<Config::XcmSender>(unlocker, msg)?;
				self.take_fee(price, FeeReason::LockAsset)?;
				lock_ticket.enact()?;
				Config::XcmSender::deliver(ticket)?;
				Ok(())
			},
			UnlockAsset { asset, target } => {
				let origin = self.cloned_origin().ok_or(XcmError::BadOrigin)?;
				Config::AssetLocker::prepare_unlock(origin, asset, target)?.enact()?;
				Ok(())
			},
			NoteUnlockable { asset, owner } => {
				let origin = self.cloned_origin().ok_or(XcmError::BadOrigin)?;
				Config::AssetLocker::note_unlockable(origin, asset, owner)?;
				Ok(())
			},
			RequestUnlock { asset, locker } => {
				let origin = self.cloned_origin().ok_or(XcmError::BadOrigin)?;
				let remote_asset = Self::try_reanchor(asset.clone(), &locker)?.0;
				let remote_target = Self::try_reanchor(origin.clone(), &locker)?.0;
				let reduce_ticket = Config::AssetLocker::prepare_reduce_unlockable(
					locker.clone(),
					asset,
					origin.clone(),
				)?;
				let msg =
					Xcm::<()>(vec![UnlockAsset { asset: remote_asset, target: remote_target }]);
				let (ticket, price) = validate_send::<Config::XcmSender>(locker, msg)?;
				self.take_fee(price, FeeReason::RequestUnlock)?;
				reduce_ticket.enact()?;
				Config::XcmSender::deliver(ticket)?;
				Ok(())
			},
			ExchangeAsset { give, want, maximal } => {
				let give = self.holding.saturating_take(give);
				let r =
					Config::AssetExchanger::exchange_asset(self.origin_ref(), give, &want, maximal);
				let completed = r.is_ok();
				let received = r.unwrap_or_else(|a| a);
				for asset in received.into_assets_iter() {
					self.holding.subsume(asset);
				}
				if completed {
					Ok(())
				} else {
					Err(XcmError::NoDeal)
				}
			},
			SetFeesMode { jit_withdraw } => {
				self.fees_mode = FeesMode { jit_withdraw };
				Ok(())
			},
			SetTopic(topic) => {
				self.context.topic = Some(topic);
				Ok(())
			},
			ClearTopic => {
				self.context.topic = None;
				Ok(())
			},
			AliasOrigin(target) => {
				let origin = self.origin_ref().ok_or(XcmError::BadOrigin)?;
				if Config::Aliasers::contains(origin, &target) {
					self.context.origin = Some(target);
					Ok(())
				} else {
					Err(XcmError::NoPermission)
				}
			},
			UnpaidExecution { check_origin, .. } => {
				ensure!(
					check_origin.is_none() || self.context.origin == check_origin,
					XcmError::BadOrigin
				);
				Ok(())
			},
			HrmpNewChannelOpenRequest { .. } => Err(XcmError::Unimplemented),
			HrmpChannelAccepted { .. } => Err(XcmError::Unimplemented),
			HrmpChannelClosing { .. } => Err(XcmError::Unimplemented),
		}
	}
<<<<<<< HEAD

	fn take_fee(&mut self, fee: Assets, reason: FeeReason) -> XcmResult {
		if Config::FeeManager::is_waived(self.origin_ref(), reason.clone()) {
			return Ok(())
		}
		log::trace!(
			target: "xcm::fees",
			"taking fee: {:?} from origin_ref: {:?} in fees_mode: {:?} for a reason: {:?}",
			fee,
			self.origin_ref(),
			self.fees_mode,
			reason,
		);
		let paid = if self.fees_mode.jit_withdraw {
			let origin = self.origin_ref().ok_or(XcmError::BadOrigin)?;
			for asset in fee.inner() {
				Config::AssetTransactor::withdraw_asset(&asset, origin, Some(&self.context))?;
			}
			fee
		} else {
			self.holding.try_take(fee.into()).map_err(|_| XcmError::NotHoldingFees)?.into()
		};
		Config::FeeManager::handle_fee(paid, Some(&self.context), reason);
		Ok(())
	}

	/// Calculates what `local_querier` would be from the perspective of `destination`.
	fn to_querier(
		local_querier: Option<Location>,
		destination: &Location,
	) -> Result<Option<Location>, XcmError> {
		Ok(match local_querier {
			None => None,
			Some(q) => Some(
				q.reanchored(&destination, &Config::UniversalLocation::get())
					.map_err(|_| XcmError::ReanchorFailed)?,
			),
		})
	}

	/// Send a bare `QueryResponse` message containing `response` informed by the given `info`.
	///
	/// The `local_querier` argument is the querier (if any) specified from the *local* perspective.
	fn respond(
		&mut self,
		local_querier: Option<Location>,
		response: Response,
		info: QueryResponseInfo,
		fee_reason: FeeReason,
	) -> Result<XcmHash, XcmError> {
		let querier = Self::to_querier(local_querier, &info.destination)?;
		let QueryResponseInfo { destination, query_id, max_weight } = info;
		let instruction = QueryResponse { query_id, response, max_weight, querier };
		let message = Xcm(vec![instruction]);
		self.send(destination, message, fee_reason)
	}

	fn try_reanchor<T: Reanchorable>(
		reanchorable: T,
		destination: &Location,
	) -> Result<(T, InteriorLocation), XcmError> {
		let reanchor_context = Config::UniversalLocation::get();
		let reanchored = reanchorable
			.reanchored(&destination, &reanchor_context)
			.map_err(|_| XcmError::ReanchorFailed)?;
		Ok((reanchored, reanchor_context))
	}

	/// NOTE: Any assets which were unable to be reanchored are introduced into `failed_bin`.
	fn reanchored(
		mut assets: AssetsInHolding,
		dest: &Location,
		maybe_failed_bin: Option<&mut AssetsInHolding>,
	) -> Assets {
		let reanchor_context = Config::UniversalLocation::get();
		assets.reanchor(dest, &reanchor_context, maybe_failed_bin);
		assets.into_assets_iter().collect::<Vec<_>>().into()
	}
=======
>>>>>>> c8112e2c
}<|MERGE_RESOLUTION|>--- conflicted
+++ resolved
@@ -198,16 +198,8 @@
 	) -> Outcome {
 		let origin = origin.into();
 		log::trace!(
-<<<<<<< HEAD
 			target: "xcm::execute",
-			"origin: {:?}, message: {:?}, weight_credit: {:?}",
-			origin,
-			message,
-			weight_credit,
-=======
-			target: "xcm::execute_xcm_in_credit",
 			"origin: {origin:?}, message: {message:?}, weight_credit: {weight_credit:?}",
->>>>>>> c8112e2c
 		);
 		let mut properties = Properties { weight_credit, message_id: None };
 		if let Err(e) = Config::Barrier::should_execute(
@@ -217,18 +209,9 @@
 			&mut properties,
 		) {
 			log::trace!(
-<<<<<<< HEAD
 				target: "xcm::execute",
-				"Barrier blocked execution! Error: {:?}. (origin: {:?}, message: {:?}, properties: {:?})",
-				e,
-				origin,
-				message,
-				properties,
-=======
-				target: "xcm::execute_xcm_in_credit",
 				"Barrier blocked execution! Error: {e:?}. \
 				 (origin: {origin:?}, message: {message:?}, properties: {properties:?})",
->>>>>>> c8112e2c
 			);
 			return Outcome::Error { error: XcmError::Barrier }
 		}
@@ -239,11 +222,7 @@
 
 		while !message.0.is_empty() {
 			let result = vm.process(message);
-<<<<<<< HEAD
-			log::trace!(target: "xcm::execute", "result: {:?}", result);
-=======
-			log::trace!(target: "xcm::execute_xcm_in_credit", "result: {result:?}");
->>>>>>> c8112e2c
+			log::trace!(target: "xcm::execute", "result: {result:?}");
 			message = if let Err(error) = result {
 				vm.total_surplus.saturating_accrue(error.weight);
 				vm.error = Some((error.index, error.xcm_error));
@@ -656,10 +635,7 @@
 			},
 			Transact { origin_kind, require_weight_at_most, mut call } => {
 				// We assume that the Relay-chain is allowed to use transact on this parachain.
-<<<<<<< HEAD
-				let origin = self.cloned_origin().ok_or(XcmError::BadOrigin)?;
-=======
-				let origin = *self.origin_ref().ok_or_else(|| {
+				let origin = self.cloned_origin().ok_or_else(|| {
 					log::trace!(
 						target: "xcm::process_instruction::transact",
 						"No origin provided",
@@ -667,7 +643,6 @@
 
 					XcmError::BadOrigin
 				})?;
->>>>>>> c8112e2c
 
 				// TODO: #2841 #TRANSACTFILTER allow the trait to issue filters for the relay-chain
 				let message_call = call.take_decoded().map_err(|_| {
@@ -1118,85 +1093,4 @@
 			HrmpChannelClosing { .. } => Err(XcmError::Unimplemented),
 		}
 	}
-<<<<<<< HEAD
-
-	fn take_fee(&mut self, fee: Assets, reason: FeeReason) -> XcmResult {
-		if Config::FeeManager::is_waived(self.origin_ref(), reason.clone()) {
-			return Ok(())
-		}
-		log::trace!(
-			target: "xcm::fees",
-			"taking fee: {:?} from origin_ref: {:?} in fees_mode: {:?} for a reason: {:?}",
-			fee,
-			self.origin_ref(),
-			self.fees_mode,
-			reason,
-		);
-		let paid = if self.fees_mode.jit_withdraw {
-			let origin = self.origin_ref().ok_or(XcmError::BadOrigin)?;
-			for asset in fee.inner() {
-				Config::AssetTransactor::withdraw_asset(&asset, origin, Some(&self.context))?;
-			}
-			fee
-		} else {
-			self.holding.try_take(fee.into()).map_err(|_| XcmError::NotHoldingFees)?.into()
-		};
-		Config::FeeManager::handle_fee(paid, Some(&self.context), reason);
-		Ok(())
-	}
-
-	/// Calculates what `local_querier` would be from the perspective of `destination`.
-	fn to_querier(
-		local_querier: Option<Location>,
-		destination: &Location,
-	) -> Result<Option<Location>, XcmError> {
-		Ok(match local_querier {
-			None => None,
-			Some(q) => Some(
-				q.reanchored(&destination, &Config::UniversalLocation::get())
-					.map_err(|_| XcmError::ReanchorFailed)?,
-			),
-		})
-	}
-
-	/// Send a bare `QueryResponse` message containing `response` informed by the given `info`.
-	///
-	/// The `local_querier` argument is the querier (if any) specified from the *local* perspective.
-	fn respond(
-		&mut self,
-		local_querier: Option<Location>,
-		response: Response,
-		info: QueryResponseInfo,
-		fee_reason: FeeReason,
-	) -> Result<XcmHash, XcmError> {
-		let querier = Self::to_querier(local_querier, &info.destination)?;
-		let QueryResponseInfo { destination, query_id, max_weight } = info;
-		let instruction = QueryResponse { query_id, response, max_weight, querier };
-		let message = Xcm(vec![instruction]);
-		self.send(destination, message, fee_reason)
-	}
-
-	fn try_reanchor<T: Reanchorable>(
-		reanchorable: T,
-		destination: &Location,
-	) -> Result<(T, InteriorLocation), XcmError> {
-		let reanchor_context = Config::UniversalLocation::get();
-		let reanchored = reanchorable
-			.reanchored(&destination, &reanchor_context)
-			.map_err(|_| XcmError::ReanchorFailed)?;
-		Ok((reanchored, reanchor_context))
-	}
-
-	/// NOTE: Any assets which were unable to be reanchored are introduced into `failed_bin`.
-	fn reanchored(
-		mut assets: AssetsInHolding,
-		dest: &Location,
-		maybe_failed_bin: Option<&mut AssetsInHolding>,
-	) -> Assets {
-		let reanchor_context = Config::UniversalLocation::get();
-		assets.reanchor(dest, &reanchor_context, maybe_failed_bin);
-		assets.into_assets_iter().collect::<Vec<_>>().into()
-	}
-=======
->>>>>>> c8112e2c
 }
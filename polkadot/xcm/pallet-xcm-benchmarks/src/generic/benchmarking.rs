--- conflicted
+++ resolved
@@ -174,13 +174,8 @@
 
 	descend_origin {
 		let mut executor = new_executor::<T>(Default::default());
-<<<<<<< HEAD
 		let who = Junctions::from([OnlyChild, OnlyChild]);
 		let instruction = Instruction::DescendOrigin(who.clone());
-=======
-		let who = X2(OnlyChild, OnlyChild);
-		let instruction = Instruction::DescendOrigin(who);
->>>>>>> c8112e2c
 		let xcm = Xcm(vec![instruction]);
 	} : {
 		executor.bench_process(xcm)?;
